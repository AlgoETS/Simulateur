--- conflicted
+++ resolved
@@ -1,192 +1,185 @@
-{% include 'includes/header.html' %}
-<body class="bg-gray-100 text-gray-800">
-    <div class="min-h-full">
-        <nav class="bg-gray-800">
-            <div class="mx-auto max-w-7xl px-4 sm:px-6 lg:px-8">
-                <div class="flex h-16 items-center justify-between">
-                    <div class="flex items-center">
-                        <div class="flex-shrink-0">
-                            <img class="h-8 w-8" src="https://tailwindui.com/img/logos/mark.svg?color=indigo&shade=500" alt="Your Company">
-                        </div>
-                        <div class="hidden md:block">
-                            <div class="ml-10 flex items-baseline space-x-4">
-                                <!-- Current: "bg-gray-900 text-white", Default: "text-gray-300 hover:bg-gray-700 hover:text-white" -->
-                                <a href="#" class="rounded-md bg-gray-900 px-3 py-2 text-sm font-medium text-white" aria-current="page">Dashboard</a>
-                                <a href="#" class="rounded-md px-3 py-2 text-sm font-medium text-gray-300 hover:bg-gray-700 hover:text-white">Personal Statistics</a>
-                                <a href="#" class="rounded-md px-3 py-2 text-sm font-medium text-gray-300 hover:bg-gray-700 hover:text-white">Team Statistics</a>
-                                <a href="#" class="rounded-md px-3 py-2 text-sm font-medium text-gray-300 hover:bg-gray-700 hover:text-white">Market History</a>
-                            </div>
-                        </div>
-                    </div>
-                    <div class="hidden md:block">
-                        <div class="ml-4 flex items-center md:ml-6">
-                        <button type="button" class="relative rounded-full bg-gray-800 p-1 text-gray-400 hover:text-white focus:outline-none focus:ring-2 focus:ring-white focus:ring-offset-2 focus:ring-offset-gray-800">
-                            <span class="absolute -inset-1.5"></span>
-                            <span class="sr-only">View notifications</span>
-                            <svg class="h-6 w-6" fill="none" viewBox="0 0 24 24" stroke-width="1.5" stroke="currentColor" aria-hidden="true">
-                                <path stroke-linecap="round" stroke-linejoin="round" d="M14.857 17.082a23.848 23.848 0 005.454-1.31A8.967 8.967 0 0118 9.75v-.7V9A6 6 0 006 9v.75a8.967 8.967 0 01-2.312 6.022c1.733.64 3.56 1.085 5.455 1.31m5.714 0a24.255 24.255 0 01-5.714 0m5.714 0a3 3 0 11-5.714 0" />
-                            </svg>
-                        </button>
-        
-                        <!-- Profile dropdown -->
-                        <div class="relative ml-3">
-                            <div>
-                                <button type="button" class="relative flex max-w-xs items-center rounded-full bg-gray-800 text-sm focus:outline-none focus:ring-2 focus:ring-white focus:ring-offset-2 focus:ring-offset-gray-800" id="user-menu-button" aria-expanded="false" aria-haspopup="true">
-                                    <span class="absolute -inset-1.5"></span>
-                                    <span class="sr-only">Open user menu</span>
-                                    <img class="h-8 w-8 rounded-full" src="https://images.unsplash.com/photo-1472099645785-5658abf4ff4e?ixlib=rb-1.2.1&ixid=eyJhcHBfaWQiOjEyMDd9&auto=format&fit=facearea&facepad=2&w=256&h=256&q=80" alt="">
-                                </button>
-                            </div>
-            
-                            <!--
-                            Dropdown menu, show/hide based on menu state.
-            
-                            Entering: "transition ease-out duration-100"
-                                From: "transform opacity-0 scale-95"
-                                To: "transform opacity-100 scale-100"
-                            Leaving: "transition ease-in duration-75"
-                                From: "transform opacity-100 scale-100"
-                                To: "transform opacity-0 scale-95"
-                            -->
-                            <div class="absolute right-0 z-10 mt-2 w-48 origin-top-right rounded-md bg-white py-1 shadow-lg ring-1 ring-black ring-opacity-5 focus:outline-none" role="menu" aria-orientation="vertical" aria-labelledby="user-menu-button" tabindex="-1">
-                                <!-- Active: "bg-gray-100", Not Active: "" -->
-                                <a href="#" class="block px-4 py-2 text-sm text-gray-700" role="menuitem" tabindex="-1" id="user-menu-item-0">Your Profile</a>
-                                <a href="#" class="block px-4 py-2 text-sm text-gray-700" role="menuitem" tabindex="-1" id="user-menu-item-1">Settings</a>
-                                <a href="#" class="block px-4 py-2 text-sm text-gray-700" role="menuitem" tabindex="-1" id="user-menu-item-2">Sign out</a>
-                            </div>
-                        </div>
-                    </div>
-                </div>
-                <div class="-mr-2 flex md:hidden">
-                    <!-- Mobile menu button -->
-                    <button type="button" class="relative inline-flex items-center justify-center rounded-md bg-gray-800 p-2 text-gray-400 hover:bg-gray-700 hover:text-white focus:outline-none focus:ring-2 focus:ring-white focus:ring-offset-2 focus:ring-offset-gray-800" aria-controls="mobile-menu" aria-expanded="false">
-                    <span class="absolute -inset-0.5"></span>
-                    <span class="sr-only">Open main menu</span>
-                    <!-- Menu open: "hidden", Menu closed: "block" -->
-                    <svg class="block h-6 w-6" fill="none" viewBox="0 0 24 24" stroke-width="1.5" stroke="currentColor" aria-hidden="true">
-                        <path stroke-linecap="round" stroke-linejoin="round" d="M3.75 6.75h16.5M3.75 12h16.5m-16.5 5.25h16.5" />
-                    </svg>
-                    <!-- Menu open: "block", Menu closed: "hidden" -->
-                    <svg class="hidden h-6 w-6" fill="none" viewBox="0 0 24 24" stroke-width="1.5" stroke="currentColor" aria-hidden="true">
-                        <path stroke-linecap="round" stroke-linejoin="round" d="M6 18L18 6M6 6l12 12" />
-                    </svg>
-                    </button>
-                </div>
-            </div>
-        </div>
-      
-        <!-- Mobile menu, show/hide based on menu state. -->
-        <div class="md:hidden" id="mobile-menu">
-            <div class="space-y-1 px-2 pb-3 pt-2 sm:px-3">
-              <!-- Current: "bg-gray-900 text-white", Default: "text-gray-300 hover:bg-gray-700 hover:text-white" -->
-              <a href="#" class="block rounded-md bg-gray-900 px-3 py-2 text-base font-medium text-white" aria-current="page">Dashboard</a>
-              <a href="#" class="block rounded-md px-3 py-2 text-base font-medium text-gray-300 hover:bg-gray-700 hover:text-white">Personal Statistics</a>
-              <a href="#" class="block rounded-md px-3 py-2 text-base font-medium text-gray-300 hover:bg-gray-700 hover:text-white">Team Statistics</a>
-              <a href="#" class="block rounded-md px-3 py-2 text-base font-medium text-gray-300 hover:bg-gray-700 hover:text-white">Market History</a>
-            </div>
-            <div class="border-t border-gray-700 pb-3 pt-4">
-              <div class="flex items-center px-5">
-                <div class="flex-shrink-0">
-                  <img class="h-10 w-10 rounded-full" src="https://images.unsplash.com/photo-1472099645785-5658abf4ff4e?ixlib=rb-1.2.1&ixid=eyJhcHBfaWQiOjEyMDd9&auto=format&fit=facearea&facepad=2&w=256&h=256&q=80" alt="">
-                </div>
-                <div class="ml-3">
-                  <div class="text-base font-medium leading-none text-white">Tom Cook</div>
-                  <div class="text-sm font-medium leading-none text-gray-400">tom@example.com</div>
-                </div>
-                <button type="button" class="relative ml-auto flex-shrink-0 rounded-full bg-gray-800 p-1 text-gray-400 hover:text-white focus:outline-none focus:ring-2 focus:ring-white focus:ring-offset-2 focus:ring-offset-gray-800">
-                  <span class="absolute -inset-1.5"></span>
-                  <span class="sr-only">View notifications</span>
-                  <svg class="h-6 w-6" fill="none" viewBox="0 0 24 24" stroke-width="1.5" stroke="currentColor" aria-hidden="true">
-                    <path stroke-linecap="round" stroke-linejoin="round" d="M14.857 17.082a23.848 23.848 0 005.454-1.31A8.967 8.967 0 0118 9.75v-.7V9A6 6 0 006 9v.75a8.967 8.967 0 01-2.312 6.022c1.733.64 3.56 1.085 5.455 1.31m5.714 0a24.255 24.255 0 01-5.714 0m5.714 0a3 3 0 11-5.714 0" />
-                  </svg>
-                </button>
-              </div>
-              <div class="mt-3 space-y-1 px-2">
-                <a href="#" class="block rounded-md px-3 py-2 text-base font-medium text-gray-400 hover:bg-gray-700 hover:text-white">Your Profile</a>
-                <a href="#" class="block rounded-md px-3 py-2 text-base font-medium text-gray-400 hover:bg-gray-700 hover:text-white">Settings</a>
-                <a href="#" class="block rounded-md px-3 py-2 text-base font-medium text-gray-400 hover:bg-gray-700 hover:text-white">Sign out</a>
-              </div>
-            </div>
-          </div>
-        </nav>
-      
-        <header class="bg-white shadow">
-          <div class="mx-auto max-w-7xl px-4 py-6 sm:px-6 lg:px-8">
-            <h1 class="text-3xl font-bold tracking-tight text-gray-900">Dashboard</h1>
-          </div>
-        </header>
-        <main>
-          <div class="mx-auto max-w-7xl px-4 py-6 sm:px-6 lg:px-8">
-            <!-- Your content -->
-            <div class="container mx-auto p-6">
-                <h2 class="text-2xl font-bold mb-4">Transaction</h2>
-                <form>
-                    <div class="mb-4">
-                        <label for="company" class="block text-gray-700 font-bold mb-2">Company</label>
-                        <select id="company" name="company" class="w-full px-3 py-2 border rounded-lg">
-                            <option value="AAPL">Apple Inc. (AAPL)</option>
-                            <option value="GOOGL">Alphabet Inc. (GOOGL)</option>
-                            <option value="TSLA">Tesla Inc. (TSLA)</option>
-                            <!-- Ajoutez plus d'options de compagnies ici -->
-                        </select>
-                    </div>
-                    <div class="mb-4">
-                        <label for="amount" class="block text-gray-700 font-bold mb-2">Amount</label>
-                        <input type="number" id="amount" name="amount" class="w-full px-3 py-2 border rounded-lg" placeholder="Enter amount">
-                    </div>
-                    <div class="flex space-x-4">
-                        <button type="button" class="bg-green-500 text-white px-4 py-2 rounded-lg hover:bg-green-700">Buy</button>
-                        <button type="button" class="bg-red-500 text-white px-4 py-2 rounded-lg hover:bg-red-700">Sell</button>
-                    </div>
-                </form>
-            </div>
-          </div>
-        </main>
-    </div>
-      
-
-    <!--  
-    <div class="container mx-auto p-6">
-        <h1 class="text-3xl font-bold mb-6">User Dashboard</h1>
-        <h2 class="text-2xl font-bold mb-4">Portfolio</h2>
-        <p>Balance: ${{ portfolio.balance }}</p>
-        <h2 class="text-2xl font-bold mb-4 mt-6">Recent Transactions</h2>
-        <ul class="list-disc pl-6">
-            {% for transaction in transactions %}
-                <li>{{ transaction.transaction_type }} {{ transaction.amount }} shares of {{ transaction.asset }} at ${{ transaction.price }}</li>
-            {% endfor %}
-        </ul>
-        <h2 class="text-2xl font-bold mb-4 mt-6">Available Stocks</h2>
-        <ul class="list-disc pl-6">
-            {% for stock in stocks %}
-                <li>{{ stock.company.name }}: ${{ stock.price }}</li>
-            {% endfor %}
-        </ul>
-        <h2 class="text-2xl font-bold mb-4 mt-6">Available Cryptocurrencies</h2>
-        <ul class="list-disc pl-6">
-            {% for crypto in cryptos %}
-                <li>{{ crypto.name }}: ${{ crypto.price }}</li>
-            {% endfor %}
-        </ul>
-        <button onclick="fetchUpdatedPortfolio()" class="bg-blue-500 hover:bg-blue-700 text-white font-bold py-2 px-4 rounded mt-4">Update Portfolio</button>
-    </div>
-    <script>
-        function fetchUpdatedPortfolio() {
-            axios.get('/api/portfolio/{{ request.user.id }}/')
-                .then(response => {
-                    // Update the portfolio data in the DOM
-                    console.log('Portfolio updated:', response.data);
-                })
-                .catch(error => {
-                    console.error('Error fetching portfolio:', error);
-                });
-        }
-    </script>
-<<<<<<< HEAD
-</body>
-=======
-    -->
-</body>
-</html>
-
->>>>>>> acade1ac
+{% include 'includes/header.html' %}
+<body class="bg-gray-100 text-gray-800">
+    <div class="min-h-full">
+        <nav class="bg-gray-800">
+            <div class="mx-auto max-w-7xl px-4 sm:px-6 lg:px-8">
+                <div class="flex h-16 items-center justify-between">
+                    <div class="flex items-center">
+                        <div class="flex-shrink-0">
+                            <img class="h-8 w-8" src="https://tailwindui.com/img/logos/mark.svg?color=indigo&shade=500" alt="Your Company">
+                        </div>
+                        <div class="hidden md:block">
+                            <div class="ml-10 flex items-baseline space-x-4">
+                                <!-- Current: "bg-gray-900 text-white", Default: "text-gray-300 hover:bg-gray-700 hover:text-white" -->
+                                <a href="#" class="rounded-md bg-gray-900 px-3 py-2 text-sm font-medium text-white" aria-current="page">Dashboard</a>
+                                <a href="#" class="rounded-md px-3 py-2 text-sm font-medium text-gray-300 hover:bg-gray-700 hover:text-white">Personal Statistics</a>
+                                <a href="#" class="rounded-md px-3 py-2 text-sm font-medium text-gray-300 hover:bg-gray-700 hover:text-white">Team Statistics</a>
+                                <a href="#" class="rounded-md px-3 py-2 text-sm font-medium text-gray-300 hover:bg-gray-700 hover:text-white">Market History</a>
+                            </div>
+                        </div>
+                    </div>
+                    <div class="hidden md:block">
+                        <div class="ml-4 flex items-center md:ml-6">
+                        <button type="button" class="relative rounded-full bg-gray-800 p-1 text-gray-400 hover:text-white focus:outline-none focus:ring-2 focus:ring-white focus:ring-offset-2 focus:ring-offset-gray-800">
+                            <span class="absolute -inset-1.5"></span>
+                            <span class="sr-only">View notifications</span>
+                            <svg class="h-6 w-6" fill="none" viewBox="0 0 24 24" stroke-width="1.5" stroke="currentColor" aria-hidden="true">
+                                <path stroke-linecap="round" stroke-linejoin="round" d="M14.857 17.082a23.848 23.848 0 005.454-1.31A8.967 8.967 0 0118 9.75v-.7V9A6 6 0 006 9v.75a8.967 8.967 0 01-2.312 6.022c1.733.64 3.56 1.085 5.455 1.31m5.714 0a24.255 24.255 0 01-5.714 0m5.714 0a3 3 0 11-5.714 0" />
+                            </svg>
+                        </button>
+        
+                        <!-- Profile dropdown -->
+                        <div class="relative ml-3">
+                            <div>
+                                <button type="button" class="relative flex max-w-xs items-center rounded-full bg-gray-800 text-sm focus:outline-none focus:ring-2 focus:ring-white focus:ring-offset-2 focus:ring-offset-gray-800" id="user-menu-button" aria-expanded="false" aria-haspopup="true">
+                                    <span class="absolute -inset-1.5"></span>
+                                    <span class="sr-only">Open user menu</span>
+                                    <img class="h-8 w-8 rounded-full" src="https://images.unsplash.com/photo-1472099645785-5658abf4ff4e?ixlib=rb-1.2.1&ixid=eyJhcHBfaWQiOjEyMDd9&auto=format&fit=facearea&facepad=2&w=256&h=256&q=80" alt="">
+                                </button>
+                            </div>
+
+                            <!--
+                            Dropdown menu, show/hide based on menu state.
+
+                            Entering: "transition ease-out duration-100"
+                                From: "transform opacity-0 scale-95"
+                                To: "transform opacity-100 scale-100"
+                            Leaving: "transition ease-in duration-75"
+                                From: "transform opacity-100 scale-100"
+                                To: "transform opacity-0 scale-95"
+                            -->
+                            <div class="absolute right-0 z-10 mt-2 w-48 origin-top-right rounded-md bg-white py-1 shadow-lg ring-1 ring-black ring-opacity-5 focus:outline-none" role="menu" aria-orientation="vertical" aria-labelledby="user-menu-button" tabindex="-1">
+                                <!-- Active: "bg-gray-100", Not Active: "" -->
+                                <a href="#" class="block px-4 py-2 text-sm text-gray-700" role="menuitem" tabindex="-1" id="user-menu-item-0">Your Profile</a>
+                                <a href="#" class="block px-4 py-2 text-sm text-gray-700" role="menuitem" tabindex="-1" id="user-menu-item-1">Settings</a>
+                                <a href="#" class="block px-4 py-2 text-sm text-gray-700" role="menuitem" tabindex="-1" id="user-menu-item-2">Sign out</a>
+                            </div>
+                        </div>
+                    </div>
+                </div>
+                <div class="-mr-2 flex md:hidden">
+                    <!-- Mobile menu button -->
+                    <button type="button" class="relative inline-flex items-center justify-center rounded-md bg-gray-800 p-2 text-gray-400 hover:bg-gray-700 hover:text-white focus:outline-none focus:ring-2 focus:ring-white focus:ring-offset-2 focus:ring-offset-gray-800" aria-controls="mobile-menu" aria-expanded="false">
+                    <span class="absolute -inset-0.5"></span>
+                    <span class="sr-only">Open main menu</span>
+                    <!-- Menu open: "hidden", Menu closed: "block" -->
+                    <svg class="block h-6 w-6" fill="none" viewBox="0 0 24 24" stroke-width="1.5" stroke="currentColor" aria-hidden="true">
+                        <path stroke-linecap="round" stroke-linejoin="round" d="M3.75 6.75h16.5M3.75 12h16.5m-16.5 5.25h16.5" />
+                    </svg>
+                    <!-- Menu open: "block", Menu closed: "hidden" -->
+                    <svg class="hidden h-6 w-6" fill="none" viewBox="0 0 24 24" stroke-width="1.5" stroke="currentColor" aria-hidden="true">
+                        <path stroke-linecap="round" stroke-linejoin="round" d="M6 18L18 6M6 6l12 12" />
+                    </svg>
+                    </button>
+                </div>
+            </div>
+        </div>
+      
+        <!-- Mobile menu, show/hide based on menu state. -->
+        <div class="md:hidden" id="mobile-menu">
+            <div class="space-y-1 px-2 pb-3 pt-2 sm:px-3">
+              <!-- Current: "bg-gray-900 text-white", Default: "text-gray-300 hover:bg-gray-700 hover:text-white" -->
+              <a href="#" class="block rounded-md bg-gray-900 px-3 py-2 text-base font-medium text-white" aria-current="page">Dashboard</a>
+              <a href="#" class="block rounded-md px-3 py-2 text-base font-medium text-gray-300 hover:bg-gray-700 hover:text-white">Personal Statistics</a>
+              <a href="#" class="block rounded-md px-3 py-2 text-base font-medium text-gray-300 hover:bg-gray-700 hover:text-white">Team Statistics</a>
+              <a href="#" class="block rounded-md px-3 py-2 text-base font-medium text-gray-300 hover:bg-gray-700 hover:text-white">Market History</a>
+            </div>
+            <div class="border-t border-gray-700 pb-3 pt-4">
+              <div class="flex items-center px-5">
+                <div class="flex-shrink-0">
+                  <img class="h-10 w-10 rounded-full" src="https://images.unsplash.com/photo-1472099645785-5658abf4ff4e?ixlib=rb-1.2.1&ixid=eyJhcHBfaWQiOjEyMDd9&auto=format&fit=facearea&facepad=2&w=256&h=256&q=80" alt="">
+                </div>
+                <div class="ml-3">
+                  <div class="text-base font-medium leading-none text-white">Tom Cook</div>
+                  <div class="text-sm font-medium leading-none text-gray-400">tom@example.com</div>
+                </div>
+                <button type="button" class="relative ml-auto flex-shrink-0 rounded-full bg-gray-800 p-1 text-gray-400 hover:text-white focus:outline-none focus:ring-2 focus:ring-white focus:ring-offset-2 focus:ring-offset-gray-800">
+                  <span class="absolute -inset-1.5"></span>
+                  <span class="sr-only">View notifications</span>
+                  <svg class="h-6 w-6" fill="none" viewBox="0 0 24 24" stroke-width="1.5" stroke="currentColor" aria-hidden="true">
+                    <path stroke-linecap="round" stroke-linejoin="round" d="M14.857 17.082a23.848 23.848 0 005.454-1.31A8.967 8.967 0 0118 9.75v-.7V9A6 6 0 006 9v.75a8.967 8.967 0 01-2.312 6.022c1.733.64 3.56 1.085 5.455 1.31m5.714 0a24.255 24.255 0 01-5.714 0m5.714 0a3 3 0 11-5.714 0" />
+                  </svg>
+                </button>
+              </div>
+              <div class="mt-3 space-y-1 px-2">
+                <a href="#" class="block rounded-md px-3 py-2 text-base font-medium text-gray-400 hover:bg-gray-700 hover:text-white">Your Profile</a>
+                <a href="#" class="block rounded-md px-3 py-2 text-base font-medium text-gray-400 hover:bg-gray-700 hover:text-white">Settings</a>
+                <a href="#" class="block rounded-md px-3 py-2 text-base font-medium text-gray-400 hover:bg-gray-700 hover:text-white">Sign out</a>
+              </div>
+            </div>
+          </div>
+        </nav>
+      
+        <header class="bg-white shadow">
+          <div class="mx-auto max-w-7xl px-4 py-6 sm:px-6 lg:px-8">
+            <h1 class="text-3xl font-bold tracking-tight text-gray-900">Dashboard</h1>
+          </div>
+        </header>
+        <main>
+          <div class="mx-auto max-w-7xl px-4 py-6 sm:px-6 lg:px-8">
+            <!-- Your content -->
+            <div class="container mx-auto p-6">
+                <h2 class="text-2xl font-bold mb-4">Transaction</h2>
+                <form>
+                    <div class="mb-4">
+                        <label for="company" class="block text-gray-700 font-bold mb-2">Company</label>
+                        <select id="company" name="company" class="w-full px-3 py-2 border rounded-lg">
+                            <option value="AAPL">Apple Inc. (AAPL)</option>
+                            <option value="GOOGL">Alphabet Inc. (GOOGL)</option>
+                            <option value="TSLA">Tesla Inc. (TSLA)</option>
+                            <!-- Ajoutez plus d'options de compagnies ici -->
+                        </select>
+                    </div>
+                    <div class="mb-4">
+                        <label for="amount" class="block text-gray-700 font-bold mb-2">Amount</label>
+                        <input type="number" id="amount" name="amount" class="w-full px-3 py-2 border rounded-lg" placeholder="Enter amount">
+                    </div>
+                    <div class="flex space-x-4">
+                        <button type="button" class="bg-green-500 text-white px-4 py-2 rounded-lg hover:bg-green-700">Buy</button>
+                        <button type="button" class="bg-red-500 text-white px-4 py-2 rounded-lg hover:bg-red-700">Sell</button>
+                    </div>
+                </form>
+            </div>
+          </div>
+        </main>
+    </div>
+      
+
+    <!--  
+    <div class="container mx-auto p-6">
+        <h1 class="text-3xl font-bold mb-6">User Dashboard</h1>
+        <h2 class="text-2xl font-bold mb-4">Portfolio</h2>
+        <p>Balance: ${{ portfolio.balance }}</p>
+        <h2 class="text-2xl font-bold mb-4 mt-6">Recent Transactions</h2>
+        <ul class="list-disc pl-6">
+            {% for transaction in transactions %}
+                <li>{{ transaction.transaction_type }} {{ transaction.amount }} shares of {{ transaction.asset }} at ${{ transaction.price }}</li>
+            {% endfor %}
+        </ul>
+        <h2 class="text-2xl font-bold mb-4 mt-6">Available Stocks</h2>
+        <ul class="list-disc pl-6">
+            {% for stock in stocks %}
+                <li>{{ stock.company.name }}: ${{ stock.price }}</li>
+            {% endfor %}
+        </ul>
+        <h2 class="text-2xl font-bold mb-4 mt-6">Available Cryptocurrencies</h2>
+        <ul class="list-disc pl-6">
+            {% for crypto in cryptos %}
+                <li>{{ crypto.name }}: ${{ crypto.price }}</li>
+            {% endfor %}
+        </ul>
+        <button onclick="fetchUpdatedPortfolio()" class="bg-blue-500 hover:bg-blue-700 text-white font-bold py-2 px-4 rounded mt-4">Update Portfolio</button>
+    </div>
+    <script>
+        function fetchUpdatedPortfolio() {
+            axios.get('/api/portfolio/{{ request.user.id }}/')
+                .then(response => {
+                    // Update the portfolio data in the DOM
+                    console.log('Portfolio updated:', response.data);
+                })
+                .catch(error => {
+                    console.error('Error fetching portfolio:', error);
+                });
+        }
+    </script>
+</body>