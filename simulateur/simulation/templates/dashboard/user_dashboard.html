--- conflicted
+++ resolved
@@ -1,193 +1,131 @@
-{% extends 'includes/base_generic.html' %}
-
-{% block title %}Dashboard{% endblock %}
-
-{% block content %}
-<div class="container mx-auto p-6">
-    <h1 class="text-4xl font-extrabold text-gray-900 mb-6">{{ title }}</h1>
-
-    <div class="grid grid-cols-1 md:grid-cols-3 gap-6 mb-6">
-        <!-- Stocks List -->
-        <div class="col-span-1">
-            <div class="bg-white shadow-lg rounded-lg p-6 mb-6">
-                <h2 class="text-2xl font-bold text-indigo-900 mb-4">Stocks List</h2>
-                <form id="stockForm" onchange="updatePrice()">
-                    <div class="mb-4">
-                        <label for="scenario" class="block text-sm font-medium text-gray-700 mb-2">Scenario</label>
-                        <select id="scenario" name="scenario" class="w-full px-3 py-2 border border-gray-300 rounded-lg focus:ring-indigo-500 focus:border-indigo-500" onchange="updateScenario()">
-                            {% for scenario in scenarios %}
-                            <option 
-                                value="{{ scenario.id }}"
-                                {% if scenario.id == scenario_id %}
-                                selected
-                                {% endif %}
-                            >
-                                {{ scenario.name }}
-                            </option>
-                            {% endfor %}
-                        </select>
-                    </div>
-                    <div class="mb-4">
-                        <label for="company" class="block text-sm font-medium text-gray-700 mb-2">Company</label>
-                        <select id="company" name="company" class="w-full px-3 py-2 border border-gray-300 rounded-lg focus:ring-indigo-500 focus:border-indigo-500" onchange="updatePrice()">
-                            {% for stock in stocks %}
-                            <option value="{{ stock.id }}">{{ stock.company.name }} ({{ stock.ticker }})</option>
-                            {% endfor %}
-                        </select>
-                    </div>
-                    <div class="mb-4">
-                        <label for="amount" class="block text-sm font-medium text-gray-700 mb-2">Amount</label>
-                        <input type="number" id="amount" name="amount" class="w-full px-3 py-2 border border-gray-300 rounded-lg focus:ring-indigo-500 focus:border-indigo-500" placeholder="Enter amount" min="1" max="999" oninput="updatePrice()">
-                    </div>
-                    <div class="mb-4">
-                        <label for="price" class="block text-sm font-medium text-gray-700 mb-2">Price</label>
-                        <input disabled type="number" id="price" name="price" class="w-full px-3 py-2 border border-gray-300 rounded-lg focus:ring-indigo-500 focus:border-indigo-500" placeholder="Enter price" min="1" step="0.01">
-                    </div>
-                    <div class="flex space-x-4">
-                        <button type="button" onclick="buyStock()" class="bg-green-500 text-white px-4 py-2 rounded-lg hover:bg-green-700 focus:outline-none focus:ring-2 focus:ring-green-500">Buy</button>
-                        <button type="button" onclick="sellStock()" class="bg-red-500 text-white px-4 py-2 rounded-lg hover:bg-red-700 focus:outline-none focus:ring-2 focus:ring-red-500">Sell</button>
-                    </div>
-                </form>
-            </div>
-        </div>
-
-        <!-- Order History -->
-        <div class="col-span-1 md:col-span-2">
-            <div class="bg-white shadow-lg rounded-lg p-6 mb-6">
-                <h2 class="text-2xl font-bold text-indigo-900 mb-4">Order History</h2>
-                <ul class="divide-y divide-gray-200">
-                    {% for order in orders %}
-                    <li class="py-4">
-                        <div class="flex justify-between">
-                            <div>
-                                <p class="text-sm font-medium text-gray-900">{{ order.transaction_type }} {{ order.quantity }} shares of {{ order.stock.ticker }}</p>
-                                <p class="text-sm text-gray-500">{{ order.timestamp|date:"F j, Y, g:i a" }}</p>
-                            </div>
-                            <div class="text-sm text-gray-900">
-                                ${{ order.price }}
-                            </div>
-                        </div>
-                    </li>
-                    {% endfor %}
-                </ul>
-            </div>
-        </div>
-    </div>
-
-    <!-- Portfolio Details -->
-    <div class="bg-indigo-100 shadow rounded-lg p-6 mb-6">
-        <h2 class="text-2xl font-bold text-indigo-900 mb-4">Portfolio Details</h2>
-        <div class="grid grid-cols-1 md:grid-cols-2 lg:grid-cols-3 gap-4">
-            {% for stock_data in stocks_data %}
-            <div class="bg-white p-4 rounded-lg shadow hover:shadow-md transition duration-200">
-                <h3 class="text-lg font-semibold text-indigo-700">{{ stock_data.stock.ticker }}</h3>
-                <p class="text-gray-600">Company: {{ stock_data.stock.company.name }}</p>
-                <p class="text-gray-600">Current Price: <span class="text-green-600">${{ stock_data.stock.price }}</span></p>
-                <p class="text-gray-600">Shares Owned: {{ stock_data.quantity }}</p>
-            </div>
-            {% endfor %}
-        </div>
-    </div>
-
-    <!-- Portfolio Chart -->
-    <div class="bg-white shadow-lg rounded-lg p-6 mb-6">
-        <h2 class="text-2xl font-bold text-indigo-900 mb-4">Portfolio Performance</h2>
-        <div id="portfolio-chart" style="height: 400px;"></div>
-    </div>
-</div>
-
-<!-- TradingView LightWeight Chart -->
-<script src="https://unpkg.com/lightweight-charts/dist/lightweight-charts.standalone.production.js"></script>
-<script>
-    const chart = LightweightCharts.createChart(document.getElementById('portfolio-chart'), {
-        width: document.getElementById('portfolio-chart').clientWidth,
-        height: 400,
-        layout: {
-            backgroundColor: '#FFFFFF',
-            textColor: '#333333',
-        },
-        grid: {
-            vertLines: {
-                color: '#eeeeee',
-            },
-            horzLines: {
-                color: '#eeeeee',
-            },
-        },
-        priceScale: {
-            borderColor: '#cccccc',
-        },
-        timeScale: {
-            borderColor: '#cccccc',
-        },
-    });
-
-    const lineSeries = chart.addLineSeries();
-
-    const portfolioData = [
-        {% for history in price_history %}
-        { time: '{{ history.timestamp|date:"U" }}', value: {{ history.close_price }} },
-        {% endfor %}
-    ];
-
-    lineSeries.setData(portfolioData);
-
-<<<<<<< HEAD
-        fetch('/api/stock/sell/', {
-            method: 'POST',
-            headers: {
-                'Content-Type': 'application/json',
-                'X-CSRFToken': csrfToken,
-            },
-            body: JSON.stringify({ stock_id: stockId, amount: amount, price: price, scenario_id: scenarioId }),
-        })
-        .then(response => response.json())
-        .then(data => {
-            if (data.status === 'success') {
-                alert('Stock sold successfully');
-                location.reload(); // Reload the page to update the portfolio and transactions
-            } else {
-                alert(data.message);
-            }
-        })
-        .catch(error => console.error('Error:', error));
-    }
-
-    function updatePrice() {
-        
-        const companySelect = document.getElementById('company');
-    
-        // Get the selected option using selectedIndex
-        const selectedOption = companySelect.options[companySelect.selectedIndex];
-        
-        // Retrieve the value of the selected option (stock.id in your case)
-        const stockId = selectedOption.value;
-
-        // If you need the ticker or any other text, you can use selectedOption.text or selectedOption.innerHTML
-        const tickerText = selectedOption.text;
-        
-        // Fetch the stock price from the server
-        fetch(`/api/stock/price/${stockId}/`)
-            .then(response => response.json())
-            .then(data => {
-                if (data.price) {
-                    // Format the price to two decimal places
-                    const formattedPrice = parseFloat(data.price).toFixed(2);
-
-                    // Update the price input with the fetched price
-                    document.getElementById('price').value = formattedPrice;
-                } else {
-                    alert('Failed to fetch stock price');
-                }
-            })
-            .catch(error => console.error('Error fetching stock price:', error));
-    }
-
-
-=======
-    window.addEventListener('resize', () => {
-        chart.applyOptions({ width: document.getElementById('portfolio-chart').clientWidth });
-    });
->>>>>>> d16930f1
-</script>
-{% endblock %}
+{% extends 'includes/base_generic.html' %}
+
+{% block title %}Dashboard{% endblock %}
+
+{% block content %}
+<div class="container mx-auto p-6">
+    <h1 class="text-4xl font-extrabold text-gray-900 mb-6">{{ title }}</h1>
+
+    <div class="grid grid-cols-1 md:grid-cols-3 gap-6 mb-6">
+        <!-- Stocks List -->
+        <div class="col-span-1">
+            <div class="bg-white shadow-lg rounded-lg p-6 mb-6">
+                <h2 class="text-2xl font-bold text-indigo-900 mb-4">Stocks List</h2>
+                <form id="stockForm" onchange="updatePrice()">
+                    <div class="mb-4">
+                        <label for="scenario" class="block text-sm font-medium text-gray-700 mb-2">Scenario</label>
+                        <select id="scenario" name="scenario" class="w-full px-3 py-2 border border-gray-300 rounded-lg focus:ring-indigo-500 focus:border-indigo-500" onchange="updateScenario()">
+                            {% for scenario in scenarios %}
+                            <option 
+                                value="{{ scenario.id }}"
+                                {% if scenario.id == scenario_id %}
+                                selected
+                                {% endif %}
+                            >
+                                {{ scenario.name }}
+                            </option>
+                            {% endfor %}
+                        </select>
+                    </div>
+                    <div class="mb-4">
+                        <label for="company" class="block text-sm font-medium text-gray-700 mb-2">Company</label>
+                        <select id="company" name="company" class="w-full px-3 py-2 border border-gray-300 rounded-lg focus:ring-indigo-500 focus:border-indigo-500" onchange="updatePrice()">
+                            {% for stock in stocks %}
+                            <option value="{{ stock.id }}">{{ stock.company.name }} ({{ stock.ticker }})</option>
+                            {% endfor %}
+                        </select>
+                    </div>
+                    <div class="mb-4">
+                        <label for="amount" class="block text-sm font-medium text-gray-700 mb-2">Amount</label>
+                        <input type="number" id="amount" name="amount" class="w-full px-3 py-2 border border-gray-300 rounded-lg focus:ring-indigo-500 focus:border-indigo-500" placeholder="Enter amount" min="1" max="999" oninput="updatePrice()">
+                    </div>
+                    <div class="mb-4">
+                        <label for="price" class="block text-sm font-medium text-gray-700 mb-2">Price</label>
+                        <input disabled type="number" id="price" name="price" class="w-full px-3 py-2 border border-gray-300 rounded-lg focus:ring-indigo-500 focus:border-indigo-500" placeholder="Enter price" min="1" step="0.01">
+                    </div>
+                    <div class="flex space-x-4">
+                        <button type="button" onclick="buyStock()" class="bg-green-500 text-white px-4 py-2 rounded-lg hover:bg-green-700 focus:outline-none focus:ring-2 focus:ring-green-500">Buy</button>
+                        <button type="button" onclick="sellStock()" class="bg-red-500 text-white px-4 py-2 rounded-lg hover:bg-red-700 focus:outline-none focus:ring-2 focus:ring-red-500">Sell</button>
+                    </div>
+                </form>
+            </div>
+        </div>
+
+        <!-- Order History -->
+        <div class="col-span-1 md:col-span-2">
+            <div class="bg-white shadow-lg rounded-lg p-6 mb-6">
+                <h2 class="text-2xl font-bold text-indigo-900 mb-4">Order History</h2>
+                <ul class="divide-y divide-gray-200">
+                    {% for order in orders %}
+                    <li class="py-4">
+                        <div class="flex justify-between">
+                            <div>
+                                <p class="text-sm font-medium text-gray-900">{{ order.transaction_type }} {{ order.quantity }} shares of {{ order.stock.ticker }}</p>
+                                <p class="text-sm text-gray-500">{{ order.timestamp|date:"F j, Y, g:i a" }}</p>
+                            </div>
+                            <div class="text-sm text-gray-900">
+                                ${{ order.price }}
+                            </div>
+                        </div>
+                    </li>
+                    {% endfor %}
+                </ul>
+            </div>
+        </div>
+    </div>
+
+    <!-- Portfolio Details -->
+    <div class="bg-indigo-100 shadow rounded-lg p-6 mb-6">
+        <h2 class="text-2xl font-bold text-indigo-900 mb-4">Portfolio Details</h2>
+        <div class="grid grid-cols-1 md:grid-cols-2 lg:grid-cols-3 gap-4">
+            {% for stock_data in stocks_data %}
+            <div class="bg-white p-4 rounded-lg shadow hover:shadow-md transition duration-200">
+                <h3 class="text-lg font-semibold text-indigo-700">{{ stock_data.stock.ticker }}</h3>
+                <p class="text-gray-600">Company: {{ stock_data.stock.company.name }}</p>
+                <p class="text-gray-600">Current Price: <span class="text-green-600">${{ stock_data.stock.price }}</span></p>
+                <p class="text-gray-600">Shares Owned: {{ stock_data.quantity }}</p>
+            </div>
+            {% endfor %}
+        </div>
+    </div>
+
+    <!-- Portfolio Chart -->
+    <div class="bg-white shadow-lg rounded-lg p-6 mb-6">
+        <h2 class="text-2xl font-bold text-indigo-900 mb-4">Portfolio Performance</h2>
+        <div id="portfolio-chart" style="height: 400px;"></div>
+    </div>
+</div>
+    <script>
+    function updatePrice() {
+        
+        const companySelect = document.getElementById('company');
+    
+        // Get the selected option using selectedIndex
+        const selectedOption = companySelect.options[companySelect.selectedIndex];
+        
+        // Retrieve the value of the selected option (stock.id in your case)
+        const stockId = selectedOption.value;
+
+        // If you need the ticker or any other text, you can use selectedOption.text or selectedOption.innerHTML
+        const tickerText = selectedOption.text;
+        
+        // Fetch the stock price from the server
+        fetch(`/api/stock/price/${stockId}/`)
+            .then(response => response.json())
+            .then(data => {
+                if (data.price) {
+                    // Format the price to two decimal places
+                    const formattedPrice = parseFloat(data.price).toFixed(2);
+
+                    // Update the price input with the fetched price
+                    document.getElementById('price').value = formattedPrice;
+                } else {
+                    alert('Failed to fetch stock price');
+                }
+            })
+            .catch(error => console.error('Error fetching stock price:', error));
+    }
+
+
+</script>
+{% endblock %}