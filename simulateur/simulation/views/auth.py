--- conflicted
+++ resolved
@@ -1,273 +1,263 @@
-import json
-from base64 import urlsafe_b64decode
-from django.conf import settings
-from django.contrib.auth import authenticate, login, logout
-from django.contrib.auth.decorators import login_required
-from django.contrib.auth.models import User
-from django.contrib.auth.tokens import default_token_generator
-from django.core.mail import send_mail
-from django.db import transaction
-from django.http import JsonResponse
-from django.shortcuts import get_object_or_404, render, redirect
-from django.template.loader import render_to_string
-from django.utils.decorators import method_decorator
-from django.utils.encoding import force_bytes
-from django.utils.http import urlsafe_base64_encode, urlsafe_base64_decode
-from django.views import View
-from django.views.decorators.cache import cache_page
-from django.views.decorators.csrf import csrf_exempt
-from simulation.models import UserProfile, Portfolio
-from simulation.models.team import JoinLink, Team
-
-CACHE_TTL = getattr(settings, 'CACHE_TTL', 30)
-
-
-class SignupView(View):
-    @method_decorator(csrf_exempt, name='dispatch')
-    @method_decorator(cache_page(CACHE_TTL), name='dispatch')
-    def get(self, request):
-        return render(request, "registration/signup.html")
-
-    def post(self, request):
-        try:
-            data = json.loads(request.body)
-            username = data.get("username")
-            email = data.get("email")
-            password = data.get("password")
-
-            if not username or not email or not password:
-                return JsonResponse({"status": "error", "message": "Missing fields"}, status=400)
-
-            if User.objects.filter(username=username).exists():
-                return JsonResponse({"status": "error", "message": "Username already exists"}, status=400)
-
-            if User.objects.filter(email=email).exists():
-                return JsonResponse({"status": "error", "message": "Email already registered"}, status=400)
-
-            with transaction.atomic():
-                user = User.objects.create_user(username=username, email=email, password=password)
-                user_profile = UserProfile.objects.create(user=user)
-            return JsonResponse({"status": "success"})
-        except json.JSONDecodeError:
-            return JsonResponse({"status": "error", "message": "Invalid JSON data"}, status=400)
-        except Exception as e:
-            return JsonResponse({"status": "error", "message": str(e)}, status=400)
-
-
-class LoginView(View):
-    @method_decorator(csrf_exempt, name='dispatch')
-    @method_decorator(cache_page(CACHE_TTL), name='dispatch')
-    def get(self, request):
-        return render(request, "registration/login.html")
-
-    def post(self, request):
-        try:
-            data = json.loads(request.body)
-            username = data["username"]
-            password = data["password"]
-            user = authenticate(request, username=username, password=password)
-            if user is not None:
-                login(request, user)
-                return JsonResponse({"status": "success"})
-            else:
-                return JsonResponse({"status": "error", "message": "Invalid credentials"}, status=400)
-        except json.JSONDecodeError:
-            return JsonResponse({"status": "error", "message": "Invalid JSON data"}, status=400)
-
-
-class LogoutView(View):
-    def get(self, request):
-        logout(request)
-        return redirect("login")
-
-    def post(self, request):
-        logout(request)
-        return JsonResponse({"status": "success"})
-
-
-class PublicProfileView(View):
-    def get(self, request, user_id):
-        user_profile = get_object_or_404(UserProfile, user__id=user_id)
-        portfolio = get_object_or_404(Portfolio, owner=user_profile)
-        context = {
-            "user_profile": user_profile,
-            "portfolio": portfolio,
-        }
-        return render(request, "profile/profile.html", context)
-
-
-class SettingsView(View):
-    @method_decorator(login_required)
-    def post(self, request):
-        user_profile = self.get_user_profile(request)
-        portfolio = self.get_user_portfolio(user_profile)
-        if 'avatar' in request.FILES:
-            user_profile.avatar = request.FILES['avatar']
-        if 'email' in request.POST:
-            request.user.email = request.POST['email']
-            request.user.save()
-        if 'balance' in request.POST:
-            portfolio.balance = request.POST['balance']
-            portfolio.save()
-        return redirect('private_profile')
-
-    def get_user_profile(self, request):
-        return get_object_or_404(UserProfile, user=request.user)
-
-    def get_user_portfolio(self, user_profile):
-        return get_object_or_404(Portfolio, owner=user_profile)
-
-
-class PrivateProfileView(View):
-    @method_decorator(login_required)
-    @method_decorator(cache_page(CACHE_TTL))
-    def get(self, request):
-        user_profile = self.get_user_profile(request)
-        portfolio = self.get_user_portfolio(user_profile)
-        context = {
-            "user_profile": user_profile,
-            "portfolio": portfolio,
-        }
-        return render(request, "profile/profile.html", context)
-
-    def get_user_profile(self, request):
-        return get_object_or_404(UserProfile, user=request.user)
-
-    def get_user_portfolio(self, user_profile):
-        return get_object_or_404(Portfolio, owner=user_profile)
-
-
-class ForgotPasswordView(View):
-    def get(self, request):
-        return render(request, 'registration/forgot_password.html')
-
-    def post(self, request):
-        email = request.POST.get('email')
-        try:
-            user = User.objects.get(email=email)
-            token = default_token_generator.make_token(user)
-            uid = urlsafe_base64_encode(force_bytes(user.pk))
-            reset_link = request.build_absolute_uri(
-                f'/reset-password/{uid}/{token}/'
-            )
-            mail_subject = 'Reset your password'
-            message = render_to_string('registration/email/password_reset_email.html', {
-                'user': user,
-                'reset_link': reset_link,
-            })
-            send_mail(mail_subject, message, 'admin@example.com', [email])
-            return JsonResponse({"status": "success", "message": "Password reset link sent to your email"})
-        except User.DoesNotExist:
-            return JsonResponse({"status": "error", "message": "Email not registered"}, status=400)
-
-
-class PasswordResetConfirmView(View):
-    def get(self, request, uidb64, token):
-        user = self.get_user_from_uid(uidb64)
-        if user is not None and default_token_generator.check_token(user, token):
-            context = {
-                'uidb64': uidb64,
-                'token': token
-            }
-            return render(request, 'registration/password_reset_confirm.html', context)
-        else:
-            return JsonResponse({"status": "error", "message": "Invalid link"}, status=400)
-
-    def post(self, request, uidb64, token):
-        try:
-            data = json.loads(request.body)
-            password = data.get("password")
-            user = self.get_user_from_uid(uidb64)
-            if user is not None and default_token_generator.check_token(user, token):
-                user.set_password(password)
-                user.save()
-                return JsonResponse({"status": "success", "message": "Password reset successful"})
-            else:
-                return JsonResponse({"status": "error", "message": "Invalid link"}, status=400)
-        except json.JSONDecodeError:
-            return JsonResponse({"status": "error", "message": "Invalid JSON data"}, status=400)
-
-    def get_user_from_uid(self, uidb64):
-        try:
-            uid = urlsafe_b64decode(uidb64).decode()
-            return User.objects.get(pk=uid)
-        except (TypeError, ValueError, OverflowError, User.DoesNotExist):
-            return None
-
-
-class JoinTeamView(View):
-    def get(self, request):
-        teams = Team.objects.prefetch_related('members__portfolios')
-<<<<<<< HEAD
-        simulation_manager_id = request.GET.get('simulation_manager_id', 1)
-        portfolios = Portfolio.objects.filter(simulation_manager=simulation_manager_id,
-                                              owner__in=teams.values('members'))
-=======
-        portfolios = Portfolio.objects.all()
->>>>>>> 8b57e1db
-
-        teams_balance = [
-            {
-                'team': team,
-                'balance': sum(
-                    portfolio.balance
-                    for member in team.members.all()
-                    for portfolio in member.portfolios.all()
-                )
-            }
-            for team in teams
-        ]
-
-        context = {
-            'teams': teams,
-            'team_id': request.GET.get('team_id', ''),
-            'key': request.GET.get('key', ''),
-            'teams_balance': teams_balance,
-            'portfolios': portfolios
-        }
-        return render(request, "registration/join_team.html", context)
-
-    def post(self, request):
-        team_id = request.POST.get('team_id')
-        key = request.POST.get('key')
-        team = get_object_or_404(Team, id=team_id)
-        join_link = get_object_or_404(JoinLink, team=team, key=key)
-
-        if join_link.is_expired():
-<<<<<<< HEAD
-=======
-            messages.error(request, "This join link has expired.")
->>>>>>> 8b57e1db
-            return redirect("join_team")
-
-        user_profile = self.get_user_profile(request)
-        if user_profile.teams.filter(id=team_id).exists():
-<<<<<<< HEAD
-=======
-            messages.info(request, "You are already a member of this team.")
->>>>>>> 8b57e1db
-            return redirect("team_dashboard")
-
-        try:
-            with transaction.atomic():
-                user_profile.teams.add(team)
-                user_profile.save()
-                team.members.add(user_profile)
-<<<<<<< HEAD
-            return redirect("team_dashboard")
-        except Exception as e:
-            return redirect("join_team")
-
-    def get_user_profile(self, request):
-        return get_object_or_404(UserProfile, user=request.user)
-
-=======
-            messages.success(request, "You have successfully joined the team.")
-            return redirect("team_dashboard")
-        except Exception as e:
-            messages.error(request, "An error occurred while joining the team.")
-            return redirect("join_team")
-
-    def get_user_profile(self, request):
-        return get_object_or_404(UserProfile, user=request.user)
->>>>>>> 8b57e1db
+import json
+from base64 import urlsafe_b64decode
+from django.conf import settings
+from django.contrib.auth import authenticate, login, logout
+from django.contrib.auth.decorators import login_required
+from django.contrib.auth.models import User
+from django.contrib.auth.tokens import default_token_generator
+from django.core.mail import send_mail
+from django.db import transaction
+from django.http import JsonResponse
+from django.shortcuts import get_object_or_404, render, redirect
+from django.template.loader import render_to_string
+from django.utils.decorators import method_decorator
+from django.utils.encoding import force_bytes
+from django.utils.http import urlsafe_base64_encode, urlsafe_base64_decode
+from django.views import View
+from django.views.decorators.cache import cache_page
+from django.views.decorators.csrf import csrf_exempt
+from simulation.models import UserProfile, Portfolio
+from simulation.models.team import JoinLink, Team
+
+CACHE_TTL = getattr(settings, 'CACHE_TTL', 30)
+
+
+class SignupView(View):
+    @method_decorator(cache_page(CACHE_TTL), name='dispatch')
+    def get(self, request):
+        return render(request, "registration/signup.html")
+
+    def post(self, request):
+        try:
+            data = json.loads(request.body)
+            username = data.get("username")
+            email = data.get("email")
+            password = data.get("password")
+
+            if not username or not email or not password:
+                return JsonResponse({"status": "error", "message": "Missing fields"}, status=400)
+
+            if User.objects.filter(username=username).exists():
+                return JsonResponse({"status": "error", "message": "Username already exists"}, status=400)
+
+            if User.objects.filter(email=email).exists():
+                return JsonResponse({"status": "error", "message": "Email already registered"}, status=400)
+
+            with transaction.atomic():
+                user = User.objects.create_user(username=username, email=email, password=password)
+                user_profile = UserProfile.objects.create(user=user)
+            return JsonResponse({"status": "success"})
+        except json.JSONDecodeError:
+            return JsonResponse({"status": "error", "message": "Invalid JSON data"}, status=400)
+        except Exception as e:
+            return JsonResponse({"status": "error", "message": str(e)}, status=400)
+
+
+class LoginView(View):
+    @method_decorator(csrf_exempt, name='dispatch')
+    @method_decorator(cache_page(CACHE_TTL), name='dispatch')
+    def get(self, request):
+        return render(request, "registration/login.html")
+
+    def post(self, request):
+        try:
+            data = json.loads(request.body)
+            username = data["username"]
+            password = data["password"]
+            user = authenticate(request, username=username, password=password)
+            if user is not None:
+                login(request, user)
+                return JsonResponse({"status": "success"})
+            else:
+                return JsonResponse({"status": "error", "message": "Invalid credentials"}, status=400)
+        except json.JSONDecodeError:
+            return JsonResponse({"status": "error", "message": "Invalid JSON data"}, status=400)
+
+
+class LogoutView(View):
+    def get(self, request):
+        logout(request)
+        return redirect("login")
+
+    def post(self, request):
+        logout(request)
+        return JsonResponse({"status": "success"})
+
+
+class PublicProfileView(View):
+    def get(self, request, user_id):
+        user_profile = get_object_or_404(UserProfile, user__id=user_id)
+        portfolio = get_object_or_404(Portfolio, owner=user_profile)
+        context = {
+            "user_profile": user_profile,
+            "portfolio": portfolio,
+        }
+        return render(request, "profile/profile.html", context)
+
+
+class SettingsView(View):
+    @method_decorator(login_required)
+    def post(self, request):
+        user_profile = self.get_user_profile(request)
+        portfolio = self.get_user_portfolio(user_profile)
+        if 'avatar' in request.FILES:
+            user_profile.avatar = request.FILES['avatar']
+        if 'email' in request.POST:
+            request.user.email = request.POST['email']
+            request.user.save()
+        if 'balance' in request.POST:
+            portfolio.balance = request.POST['balance']
+            portfolio.save()
+        return redirect('private_profile')
+
+    def get_user_profile(self, request):
+        return get_object_or_404(UserProfile, user=request.user)
+
+    def get_user_portfolio(self, user_profile):
+        return get_object_or_404(Portfolio, owner=user_profile)
+
+
+class PrivateProfileView(View):
+    @method_decorator(login_required)
+    @method_decorator(cache_page(CACHE_TTL))
+    def get(self, request):
+        user_profile = self.get_user_profile(request)
+        portfolio = self.get_user_portfolio(user_profile)
+        context = {
+            "user_profile": user_profile,
+            "portfolio": portfolio,
+        }
+        return render(request, "profile/profile.html", context)
+
+    def get_user_profile(self, request):
+        return get_object_or_404(UserProfile, user=request.user)
+
+    def get_user_portfolio(self, user_profile):
+        return get_object_or_404(Portfolio, owner=user_profile)
+
+
+class ForgotPasswordView(View):
+    def get(self, request):
+        return render(request, 'registration/forgot_password.html')
+
+    def post(self, request):
+        email = request.POST.get('email')
+        try:
+            user = User.objects.get(email=email)
+            token = default_token_generator.make_token(user)
+            uid = urlsafe_base64_encode(force_bytes(user.pk))
+            reset_link = request.build_absolute_uri(
+                f'/reset-password/{uid}/{token}/'
+            )
+            mail_subject = 'Reset your password'
+            message = render_to_string('registration/email/password_reset_email.html', {
+                'user': user,
+                'reset_link': reset_link,
+            })
+            send_mail(mail_subject, message, 'admin@example.com', [email])
+            return JsonResponse({"status": "success", "message": "Password reset link sent to your email"})
+        except User.DoesNotExist:
+            return JsonResponse({"status": "error", "message": "Email not registered"}, status=400)
+
+
+class PasswordResetConfirmView(View):
+    def get(self, request, uidb64, token):
+        user = self.get_user_from_uid(uidb64)
+        if user is not None and default_token_generator.check_token(user, token):
+            context = {
+                'uidb64': uidb64,
+                'token': token
+            }
+            return render(request, 'registration/password_reset_confirm.html', context)
+        else:
+            return JsonResponse({"status": "error", "message": "Invalid link"}, status=400)
+
+    def post(self, request, uidb64, token):
+        try:
+            data = json.loads(request.body)
+            password = data.get("password")
+            user = self.get_user_from_uid(uidb64)
+            if user is not None and default_token_generator.check_token(user, token):
+                user.set_password(password)
+                user.save()
+                return JsonResponse({"status": "success", "message": "Password reset successful"})
+            else:
+                return JsonResponse({"status": "error", "message": "Invalid link"}, status=400)
+        except json.JSONDecodeError:
+            return JsonResponse({"status": "error", "message": "Invalid JSON data"}, status=400)
+
+    def get_user_from_uid(self, uidb64):
+        try:
+            uid = urlsafe_b64decode(uidb64).decode()
+            return User.objects.get(pk=uid)
+        except (TypeError, ValueError, OverflowError, User.DoesNotExist):
+            return None
+
+
+class JoinTeamView(View):
+    def get(self, request):
+        teams = Team.objects.prefetch_related('members__portfolios')
+        simulation_manager_id = request.GET.get('simulation_manager_id', 1)
+        portfolios = Portfolio.objects.filter(simulation_manager=simulation_manager_id,
+                                              owner__in=teams.values('members'))
+
+        teams_balance = [
+            {
+    def get_user_from_uid(self, uidb64):
+        try:
+            uid = urlsafe_b64decode(uidb64).decode()
+            return User.objects.get(pk=uid)
+        except (TypeError, ValueError, OverflowError, User.DoesNotExist):
+            return None
+
+
+class JoinTeamView(View):
+    def get(self, request):
+        teams = Team.objects.prefetch_related('members__portfolios')
+        portfolios = Portfolio.objects.all()
+
+        teams_balance = [
+            {
+                'team': team,
+                'balance': sum(
+                    portfolio.balance
+                    for member in team.members.all()
+                    for portfolio in member.portfolios.all()
+                )
+            }
+            for team in teams
+        ]
+
+        context = {
+            'teams': teams,
+            'team_id': request.GET.get('team_id', ''),
+            'key': request.GET.get('key', ''),
+            'teams_balance': teams_balance,
+            'portfolios': portfolios
+        }
+        return render(request, "registration/join_team.html", context)
+
+    def post(self, request):
+        team_id = request.POST.get('team_id')
+        key = request.POST.get('key')
+        team = get_object_or_404(Team, id=team_id)
+        join_link = get_object_or_404(JoinLink, team=team, key=key)
+
+        if join_link.is_expired():
+            return redirect("join_team")
+
+        user_profile = self.get_user_profile(request)
+        if user_profile.teams.filter(id=team_id).exists():
+            return redirect("team_dashboard")
+
+        try:
+            with transaction.atomic():
+                user_profile.teams.add(team)
+                user_profile.save()
+                team.members.add(user_profile)
+            return redirect("team_dashboard")
+        except Exception as e:
+            return redirect("join_team")
+
+    def get_user_profile(self, request):
+        return get_object_or_404(UserProfile, user=request.user)