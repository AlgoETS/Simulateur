from channels.layers import get_channel_layer
from asgiref.sync import async_to_sync  # Add this import
from django.utils import timezone
import logging
import noise
import numpy as np
from simulation.models.stock import StockPriceHistory
<<<<<<< HEAD
=======
from datetime import datetime, timedelta

>>>>>>> 9d5a24af

logger = logging.getLogger(__name__)

TIME_UNITS = {
    'millisecond': 0.001,
    'centisecond': 0.01,
    'decisecond': 0.1,
    'second': 1,
    'minute': 60,
    'hour': 3600,
    'day': 86400,
    'month': 2592000,
    'year': 31536000
}

def is_market_open(current_time):
    """Check if the stock market is open based on the current time."""
    if current_time.hour < 9 or current_time.hour >= 16:
        return False
    return current_time.weekday() < 5

def send_ohlc_update(channel_layer, update, stock_type):
    """Send an OHLC update to the specified WebSocket channel."""
    data = {
        'id': update['id'],
        'ticker': update['ticker'],
        'name': update['name'],
        'type': stock_type,
        'open': update['open'],
        'high': update['high'],
        'low': update['low'],
        'close': update['close'],
        'current': update['current'],
        'timestamp': timezone.now().isoformat()
    }
    async_to_sync(channel_layer.group_send)(
        f'simulation_{stock_type}',
        {
            'type': 'simulation_update',
            'message': data
        }
    )

# def generate_brownian_motion_candle(price, fluctuation_rate):
#     open_price = price
#     change = np.random.normal(loc=0, scale=fluctuation_rate)
#     close_price = open_price + change
#     high_price = max(open_price, close_price) + np.random.uniform(0, fluctuation_rate * 2)
#     low_price = min(open_price, close_price) - np.random.uniform(0, fluctuation_rate * 2)
#     return {'Open': open_price, 'High': high_price, 'Low': low_price, 'Close': close_price}

# def generate_perlin_noise_candle(price, i, fluctuation_rate):
#     """Generate a candlestick using Perlin noise."""
#     open_price = price
#     change = noise.pnoise1(i * 0.1) * fluctuation_rate * 10
#     close_price = open_price + change
#     high_price = max(open_price, close_price) + np.random.uniform(0, fluctuation_rate * 2)
#     low_price = min(open_price, close_price) - np.random.uniform(0, fluctuation_rate * 2)
#     return {'Open': open_price, 'High': high_price, 'Low': low_price, 'Close': close_price}

# def generate_random_walk_candle(price, fluctuation_rate):
#     """Generate a candlestick using a random walk."""
#     open_price = price
#     change = np.random.choice([-1, 1]) * np.random.uniform(0, fluctuation_rate * 5)
#     close_price = open_price + change
#     high_price = max(open_price, close_price)
#     low_price = min(open_price, close_price)
#     return {'Open': open_price, 'High': high_price, 'Low': low_price, 'Close': close_price}

# def generate_random_candle(price, fluctuation_rate):
#     """Generate a candlestick using random values."""
#     open_price = price
#     high_price = open_price + np.random.uniform(0, fluctuation_rate * 5)
#     low_price = open_price - np.random.uniform(0, fluctuation_rate * 5)
#     close_price = low_price + np.random.uniform(0, (high_price - low_price))
#     return {'Open': open_price, 'High': high_price, 'Low': low_price, 'Close': close_price}

# def generate_fbm_candles(price, fluctuation_rate):
#     """Generate a candlestick using fractional Brownian motion."""
#     open_price = price
#     high_price = open_price + np.random.uniform(0, fluctuation_rate * 5)
#     low_price = open_price - np.random.uniform(0, fluctuation_rate * 5)
#     close_price = low_price + np.random.uniform(0, (high_price - low_price))
#     return {'Open': open_price, 'High': high_price, 'Low': low_price, 'Close': close_price}


def get_mid_prices_in_range(stock_id: int, time_delta: timedelta):
    end_time = timezone.now()
    start_time = end_time - time_delta
    mid_prices = StockPriceHistory.objects.filter(
        stock_id=stock_id,
        timestamp__range=(start_time, end_time)
    ).values_list('high_price', 'low_price')

    return [(high + low) / 2 for high, low in mid_prices]


def get_stock_volatility(self,ticker,prices):
        if ticker not in self.price_history or len(self.price_history[ticker]) < 2:
            return 0
        # prices = self.price_history[ticker]
        log_returns = np.log(np.array(prices[1:]) / np.array(prices[:-1]))
        return np.std(log_returns)


<|MERGE_RESOLUTION|>--- conflicted
+++ resolved
@@ -1,117 +1,114 @@
-from channels.layers import get_channel_layer
-from asgiref.sync import async_to_sync  # Add this import
-from django.utils import timezone
-import logging
-import noise
-import numpy as np
-from simulation.models.stock import StockPriceHistory
-<<<<<<< HEAD
-=======
-from datetime import datetime, timedelta
-
->>>>>>> 9d5a24af
-
-logger = logging.getLogger(__name__)
-
-TIME_UNITS = {
-    'millisecond': 0.001,
-    'centisecond': 0.01,
-    'decisecond': 0.1,
-    'second': 1,
-    'minute': 60,
-    'hour': 3600,
-    'day': 86400,
-    'month': 2592000,
-    'year': 31536000
-}
-
-def is_market_open(current_time):
-    """Check if the stock market is open based on the current time."""
-    if current_time.hour < 9 or current_time.hour >= 16:
-        return False
-    return current_time.weekday() < 5
-
-def send_ohlc_update(channel_layer, update, stock_type):
-    """Send an OHLC update to the specified WebSocket channel."""
-    data = {
-        'id': update['id'],
-        'ticker': update['ticker'],
-        'name': update['name'],
-        'type': stock_type,
-        'open': update['open'],
-        'high': update['high'],
-        'low': update['low'],
-        'close': update['close'],
-        'current': update['current'],
-        'timestamp': timezone.now().isoformat()
-    }
-    async_to_sync(channel_layer.group_send)(
-        f'simulation_{stock_type}',
-        {
-            'type': 'simulation_update',
-            'message': data
-        }
-    )
-
-# def generate_brownian_motion_candle(price, fluctuation_rate):
-#     open_price = price
-#     change = np.random.normal(loc=0, scale=fluctuation_rate)
-#     close_price = open_price + change
-#     high_price = max(open_price, close_price) + np.random.uniform(0, fluctuation_rate * 2)
-#     low_price = min(open_price, close_price) - np.random.uniform(0, fluctuation_rate * 2)
-#     return {'Open': open_price, 'High': high_price, 'Low': low_price, 'Close': close_price}
-
-# def generate_perlin_noise_candle(price, i, fluctuation_rate):
-#     """Generate a candlestick using Perlin noise."""
-#     open_price = price
-#     change = noise.pnoise1(i * 0.1) * fluctuation_rate * 10
-#     close_price = open_price + change
-#     high_price = max(open_price, close_price) + np.random.uniform(0, fluctuation_rate * 2)
-#     low_price = min(open_price, close_price) - np.random.uniform(0, fluctuation_rate * 2)
-#     return {'Open': open_price, 'High': high_price, 'Low': low_price, 'Close': close_price}
-
-# def generate_random_walk_candle(price, fluctuation_rate):
-#     """Generate a candlestick using a random walk."""
-#     open_price = price
-#     change = np.random.choice([-1, 1]) * np.random.uniform(0, fluctuation_rate * 5)
-#     close_price = open_price + change
-#     high_price = max(open_price, close_price)
-#     low_price = min(open_price, close_price)
-#     return {'Open': open_price, 'High': high_price, 'Low': low_price, 'Close': close_price}
-
-# def generate_random_candle(price, fluctuation_rate):
-#     """Generate a candlestick using random values."""
-#     open_price = price
-#     high_price = open_price + np.random.uniform(0, fluctuation_rate * 5)
-#     low_price = open_price - np.random.uniform(0, fluctuation_rate * 5)
-#     close_price = low_price + np.random.uniform(0, (high_price - low_price))
-#     return {'Open': open_price, 'High': high_price, 'Low': low_price, 'Close': close_price}
-
-# def generate_fbm_candles(price, fluctuation_rate):
-#     """Generate a candlestick using fractional Brownian motion."""
-#     open_price = price
-#     high_price = open_price + np.random.uniform(0, fluctuation_rate * 5)
-#     low_price = open_price - np.random.uniform(0, fluctuation_rate * 5)
-#     close_price = low_price + np.random.uniform(0, (high_price - low_price))
-#     return {'Open': open_price, 'High': high_price, 'Low': low_price, 'Close': close_price}
-
-
-def get_mid_prices_in_range(stock_id: int, time_delta: timedelta):
-    end_time = timezone.now()
-    start_time = end_time - time_delta
-    mid_prices = StockPriceHistory.objects.filter(
-        stock_id=stock_id,
-        timestamp__range=(start_time, end_time)
-    ).values_list('high_price', 'low_price')
-
-    return [(high + low) / 2 for high, low in mid_prices]
-
-
-def get_stock_volatility(self,ticker,prices):
-        if ticker not in self.price_history or len(self.price_history[ticker]) < 2:
-            return 0
-        # prices = self.price_history[ticker]
-        log_returns = np.log(np.array(prices[1:]) / np.array(prices[:-1]))
-        return np.std(log_returns)
-
-
+from channels.layers import get_channel_layer
+from asgiref.sync import async_to_sync  # Add this import
+from django.utils import timezone
+import logging
+import noise
+import numpy as np
+from simulation.models.stock import StockPriceHistory
+from datetime import datetime, timedelta
+
+
+logger = logging.getLogger(__name__)
+
+TIME_UNITS = {
+    'millisecond': 0.001,
+    'centisecond': 0.01,
+    'decisecond': 0.1,
+    'second': 1,
+    'minute': 60,
+    'hour': 3600,
+    'day': 86400,
+    'month': 2592000,
+    'year': 31536000
+}
+
+def is_market_open(current_time):
+    """Check if the stock market is open based on the current time."""
+    if current_time.hour < 9 or current_time.hour >= 16:
+        return False
+    return current_time.weekday() < 5
+
+def send_ohlc_update(channel_layer, update, stock_type):
+    """Send an OHLC update to the specified WebSocket channel."""
+    data = {
+        'id': update['id'],
+        'ticker': update['ticker'],
+        'name': update['name'],
+        'type': stock_type,
+        'open': update['open'],
+        'high': update['high'],
+        'low': update['low'],
+        'close': update['close'],
+        'current': update['current'],
+        'timestamp': timezone.now().isoformat()
+    }
+    async_to_sync(channel_layer.group_send)(
+        f'simulation_{stock_type}',
+        {
+            'type': 'simulation_update',
+            'message': data
+        }
+    )
+
+# def generate_brownian_motion_candle(price, fluctuation_rate):
+#     open_price = price
+#     change = np.random.normal(loc=0, scale=fluctuation_rate)
+#     close_price = open_price + change
+#     high_price = max(open_price, close_price) + np.random.uniform(0, fluctuation_rate * 2)
+#     low_price = min(open_price, close_price) - np.random.uniform(0, fluctuation_rate * 2)
+#     return {'Open': open_price, 'High': high_price, 'Low': low_price, 'Close': close_price}
+
+# def generate_perlin_noise_candle(price, i, fluctuation_rate):
+#     """Generate a candlestick using Perlin noise."""
+#     open_price = price
+#     change = noise.pnoise1(i * 0.1) * fluctuation_rate * 10
+#     close_price = open_price + change
+#     high_price = max(open_price, close_price) + np.random.uniform(0, fluctuation_rate * 2)
+#     low_price = min(open_price, close_price) - np.random.uniform(0, fluctuation_rate * 2)
+#     return {'Open': open_price, 'High': high_price, 'Low': low_price, 'Close': close_price}
+
+# def generate_random_walk_candle(price, fluctuation_rate):
+#     """Generate a candlestick using a random walk."""
+#     open_price = price
+#     change = np.random.choice([-1, 1]) * np.random.uniform(0, fluctuation_rate * 5)
+#     close_price = open_price + change
+#     high_price = max(open_price, close_price)
+#     low_price = min(open_price, close_price)
+#     return {'Open': open_price, 'High': high_price, 'Low': low_price, 'Close': close_price}
+
+# def generate_random_candle(price, fluctuation_rate):
+#     """Generate a candlestick using random values."""
+#     open_price = price
+#     high_price = open_price + np.random.uniform(0, fluctuation_rate * 5)
+#     low_price = open_price - np.random.uniform(0, fluctuation_rate * 5)
+#     close_price = low_price + np.random.uniform(0, (high_price - low_price))
+#     return {'Open': open_price, 'High': high_price, 'Low': low_price, 'Close': close_price}
+
+# def generate_fbm_candles(price, fluctuation_rate):
+#     """Generate a candlestick using fractional Brownian motion."""
+#     open_price = price
+#     high_price = open_price + np.random.uniform(0, fluctuation_rate * 5)
+#     low_price = open_price - np.random.uniform(0, fluctuation_rate * 5)
+#     close_price = low_price + np.random.uniform(0, (high_price - low_price))
+#     return {'Open': open_price, 'High': high_price, 'Low': low_price, 'Close': close_price}
+
+
+def get_mid_prices_in_range(stock_id: int, time_delta: timedelta):
+    end_time = timezone.now()
+    start_time = end_time - time_delta
+    mid_prices = StockPriceHistory.objects.filter(
+        stock_id=stock_id,
+        timestamp__range=(start_time, end_time)
+    ).values_list('high_price', 'low_price')
+
+    return [(high + low) / 2 for high, low in mid_prices]
+
+
+def get_stock_volatility(self,ticker,prices):
+        if ticker not in self.price_history or len(self.price_history[ticker]) < 2:
+            return 0
+        # prices = self.price_history[ticker]
+        log_returns = np.log(np.array(prices[1:]) / np.array(prices[:-1]))
+        return np.std(log_returns)
+
+