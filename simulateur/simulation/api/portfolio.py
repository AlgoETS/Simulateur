--- conflicted
+++ resolved
@@ -1,274 +1,149 @@
-<<<<<<< HEAD
-import json
-from decimal import Decimal
-from django.http import JsonResponse
-from django.views import View
-from django.views.decorators.csrf import csrf_exempt
-from django.utils.decorators import method_decorator
-from django.contrib.auth.decorators import login_required
-from django.db import transaction
-from simulation.logic.queue import buy_sell_queue
-from simulation.models import Portfolio, Stock, Order, TransactionHistory, Scenario
-from simulation.serializers import PortfolioSerializer
-
-class PortfolioView(View):
-    @method_decorator(login_required)
-    def get(self, request, user_id):
-        try:
-            portfolio = Portfolio.objects.get(owner__user_id=user_id)
-            serializer = PortfolioSerializer(portfolio)
-            return JsonResponse(serializer.data, safe=False)
-        except Portfolio.DoesNotExist:
-            return JsonResponse({'status': 'error', 'message': 'Portfolio not found'}, status=404)
-
-@method_decorator(csrf_exempt, name='dispatch')
-class BuyStock(View):
-    @method_decorator(login_required)
-    def post(self, request):
-        try:
-            data = json.loads(request.body)
-            user_profile = request.user.userprofile
-            stock = Stock.objects.get(id=data['stock_id'])
-            scenario = Scenario.objects.get(id=data['scenario_id'])
-            amount = int(data['amount'])
-            price = Decimal(data.get('price', stock.price))  # Default to stock price if price not provided
-
-            if amount <= 0:
-                return JsonResponse({'status': 'error', 'message': 'Amount must be greater than zero'}, status=400)
-
-            # update with current price
-            total_cost = amount * price
-            if user_profile.portfolio.balance < total_cost:
-                return JsonResponse({'status': 'error', 'message': 'Insufficient funds'}, status=400)
-
-            with transaction.atomic():
-                # Create an order
-                order = Order.objects.create(
-                    user=user_profile,
-                    stock=stock,
-                    scenario=scenario,
-                    quantity=amount,
-                    price=price,
-                    transaction_type='BUY'
-                )
-
-                # Logic to buy stock
-                buy_sell_queue.add_to_buy_queue(user_profile, stock, amount, price)
-
-                # Deduct the amount from the user's balance
-                user_profile.portfolio.balance -= total_cost
-                user_profile.portfolio.save()
-
-                # Create a transaction history record
-                transaction_history = TransactionHistory.objects.create()
-                transaction_history.orders.set([order])
-
-            return JsonResponse({'status': 'success', 'order_id': order.id})
-        except json.JSONDecodeError:
-            return JsonResponse({'status': 'error', 'message': 'Invalid JSON data'}, status=400)
-        except Stock.DoesNotExist:
-            return JsonResponse({'status': 'error', 'message': 'Stock not found'}, status=404)
-        except Scenario.DoesNotExist:
-            return JsonResponse({'status': 'error', 'message': 'Scenario not found'}, status=404)
-        except Exception as e:
-            return JsonResponse({'status': 'error', 'message': str(e)}, status=500)
-
-@method_decorator(csrf_exempt, name='dispatch')
-class SellStock(View):
-    @method_decorator(login_required)
-    def post(self, request):
-        try:
-            data = json.loads(request.body)
-            user_profile = request.user.userprofile
-            stock = Stock.objects.get(id=data['stock_id'])
-            scenario = Scenario.objects.get(id=data['scenario_id'])
-            amount = int(data['amount'])
-            price = Decimal(data.get('price', stock.price))  # Default to stock price if price not provided
-
-            if amount <= 0:
-                return JsonResponse({'status': 'error', 'message': 'Amount must be greater than zero'}, status=400)
-
-            stock_portfolio = user_profile.portfolio.stockportfolio_set.filter(stock=stock).first()
-            if not stock_portfolio or stock_portfolio.quantity < amount:
-                return JsonResponse({'status': 'error', 'message': 'Insufficient stock holdings'}, status=400)
-
-            with transaction.atomic():
-                # Create an order
-                order = Order.objects.create(
-                    user=user_profile,
-                    stock=stock,
-                    scenario=scenario,
-                    quantity=amount,
-                    price=price,
-                    transaction_type='SELL'
-                )
-
-                # Logic to sell stock
-                buy_sell_queue.add_to_sell_queue(user_profile, stock, amount, price)
-
-                # Add the amount to the user's balance
-                user_profile.portfolio.balance += amount * price
-                user_profile.portfolio.save()
-
-                # Create a transaction history record
-                transaction_history = TransactionHistory.objects.create()
-                transaction_history.orders.set([order])
-
-            return JsonResponse({'status': 'success', 'order_id': order.id})
-        except json.JSONDecodeError:
-            return JsonResponse({'status': 'error', 'message': 'Invalid JSON data'}, status=400)
-        except Stock.DoesNotExist:
-            return JsonResponse({'status': 'error', 'message': 'Stock not found'}, status=404)
-        except Scenario.DoesNotExist:
-            return JsonResponse({'status': 'error', 'message': 'Scenario not found'}, status=404)
-        except Exception as e:
-            return JsonResponse({'status': 'error', 'message': str(e)}, status=500)
-=======
-import json
-from decimal import Decimal
-from django.http import JsonResponse
-from django.views import View
-from django.views.decorators.csrf import csrf_exempt
-from django.utils.decorators import method_decorator
-from django.contrib.auth.decorators import login_required
-from django.db import transaction
-from simulation.models import Portfolio, Stock, Order, TransactionHistory, Scenario
-from simulateur.simulation.logic.BuySellQueue import buy_sell_queue
-from simulateur.simulation.logic.broker import broker
-from simulation.serializers import PortfolioSerializer
-
-
-class PortfolioView(View):
-    @method_decorator(login_required)
-    def get(self, request, user_id):
-        try:
-            portfolio = Portfolio.objects.get(owner__user_id=user_id)
-            serializer = PortfolioSerializer(portfolio)
-            return JsonResponse(serializer.data, safe=False)
-        except Portfolio.DoesNotExist:
-            return JsonResponse({'status': 'error', 'message': 'Portfolio not found'}, status=404)
-
-@method_decorator(csrf_exempt, name='dispatch')
-class BuyStock(View):
-    @method_decorator(login_required)
-    def post(self, request):
-        try:
-            data = json.loads(request.body)
-            user_profile = request.user.userprofile
-            stock = Stock.objects.get(id=data['stock_id'])
-            scenario = Scenario.objects.get(id=data['scenario_id'])
-            amount = int(data['amount'])
-            price = Decimal(data.get('price', stock.price))  # Default to stock price if price not provided
-
-            if amount <= 0:
-                return JsonResponse({'status': 'error', 'message': 'Amount must be greater than zero'}, status=400)
-
-            total_cost = amount * price
-            if user_profile.portfolio.balance < total_cost:
-                return JsonResponse({'status': 'error', 'message': 'Insufficient funds'}, status=400)
-
-            with transaction.atomic():
-                # Create an order
-                #TODO Order already processed in BuySellQueue object, but id needed for the JsonResponse here
-                order = Order.objects.create(
-                    user=user_profile,
-                    stock=stock,
-                    scenario=scenario,
-                    quantity=amount,
-                    price=price,
-                    transaction_type='BUY'
-                )
-
-                # Logic to buy stock
-                buy_sell_queue.add_to_buy_queue(user_profile, stock, amount, price, scenario)
-
-                # Create a transaction history record
-                transaction_history = TransactionHistory.objects.create()
-                transaction_history.orders.set([order])
-
-            return JsonResponse({'status': 'success', 'order_id': order.id})
-        except json.JSONDecodeError:
-            return JsonResponse({'status': 'error', 'message': 'Invalid JSON data'}, status=400)
-        except Stock.DoesNotExist:
-            return JsonResponse({'status': 'error', 'message': 'Stock not found'}, status=404)
-        except Scenario.DoesNotExist:
-            return JsonResponse({'status': 'error', 'message': 'Scenario not found'}, status=404)
-        except Exception as e:
-            return JsonResponse({'status': 'error', 'message': str(e)}, status=500)
-
-@method_decorator(csrf_exempt, name='dispatch')
-class SellStock(View):
-    @method_decorator(login_required)
-    def post(self, request):
-        try:
-            data = json.loads(request.body)
-            user_profile = request.user.userprofile
-            stock = Stock.objects.get(id=data['stock_id'])
-            scenario = Scenario.objects.get(id=data['scenario_id'])
-            amount = int(data['amount'])
-            price = Decimal(data.get('price', stock.price))  # Default to stock price if price not provided
-
-            if amount <= 0:
-                return JsonResponse({'status': 'error', 'message': 'Amount must be greater than zero'}, status=400)
-
-            stock_portfolio = user_profile.portfolio.stockportfolio_set.filter(stock=stock).first()
-            if not stock_portfolio or stock_portfolio.quantity < amount:
-                return JsonResponse({'status': 'error', 'message': 'Insufficient stock holdings'}, status=400)
-
-            with transaction.atomic():
-                # Create an order
-                #TODO Order already processed in BuySellQueue object, but id needed for the JsonResponse here
-                order = Order.objects.create(
-                    user=user_profile,
-                    stock=stock,
-                    scenario=scenario,
-                    quantity=amount,
-                    price=price,
-                    transaction_type='SELL'
-                )
-
-                # Logic to sell stock
-                buy_sell_queue.add_to_sell_queue(user_profile, stock, amount, price,scenario)
-
-
-                # Create a transaction history record
-                transaction_history = TransactionHistory.objects.create()
-                transaction_history.orders.set([order])
-
-            return JsonResponse({'status': 'success', 'order_id': order.id})
-        except json.JSONDecodeError:
-            return JsonResponse({'status': 'error', 'message': 'Invalid JSON data'}, status=400)
-        except Stock.DoesNotExist:
-            return JsonResponse({'status': 'error', 'message': 'Stock not found'}, status=404)
-        except Scenario.DoesNotExist:
-            return JsonResponse({'status': 'error', 'message': 'Scenario not found'}, status=404)
-        except Exception as e:
-            return JsonResponse({'status': 'error', 'message': str(e)}, status=500)
-
-#TODO add the two new urls to the simulator
-class BuyStocKDynamic:
-
-    def post(self,request):
-
-        data = json.loads(request.body)
-        user_profile = request.user.userprofile
-        stock = Stock.objects.get(id=data['stock_id'])
-        scenario = Scenario.objects.get(id=data['scenario_id'])
-        amount = int(data['amount'])
-        price = Decimal(data.get('price', stock.price))  # Default to stock price if price not provided
-
-        broker.add_to_buysell_queue(user_profile,stock,amount,price,"buy")
-
-class SellStockDynamic:
-
-    def post(self,request):
-
-        data = json.loads(request.body)
-        user_profile = request.user.userprofile
-        stock = Stock.objects.get(id=data['stock_id'])
-        scenario = Scenario.objects.get(id=data['scenario_id'])
-        amount = int(data['amount'])
-        price = Decimal(data.get('price', stock.price))  # Default to stock price if price not provided
-
-        broker.add_to_buysell_queue(user_profile,stock,amount,price,"sell")
->>>>>>> 9d5a24af
+import json
+from decimal import Decimal
+from django.http import JsonResponse
+from django.views import View
+from django.views.decorators.csrf import csrf_exempt
+from django.utils.decorators import method_decorator
+from django.contrib.auth.decorators import login_required
+from django.db import transaction
+from simulation.models import Portfolio, Stock, Order, TransactionHistory, Scenario
+from simulateur.simulation.logic.BuySellQueue import buy_sell_queue
+from simulateur.simulation.logic.broker import broker
+from simulation.serializers import PortfolioSerializer
+
+
+class PortfolioView(View):
+    @method_decorator(login_required)
+    def get(self, request, user_id):
+        try:
+            portfolio = Portfolio.objects.get(owner__user_id=user_id)
+            serializer = PortfolioSerializer(portfolio)
+            return JsonResponse(serializer.data, safe=False)
+        except Portfolio.DoesNotExist:
+            return JsonResponse({'status': 'error', 'message': 'Portfolio not found'}, status=404)
+
+@method_decorator(csrf_exempt, name='dispatch')
+class BuyStock(View):
+    @method_decorator(login_required)
+    def post(self, request):
+        try:
+            data = json.loads(request.body)
+            user_profile = request.user.userprofile
+            stock = Stock.objects.get(id=data['stock_id'])
+            scenario = Scenario.objects.get(id=data['scenario_id'])
+            amount = int(data['amount'])
+            price = Decimal(data.get('price', stock.price))  # Default to stock price if price not provided
+
+            if amount <= 0:
+                return JsonResponse({'status': 'error', 'message': 'Amount must be greater than zero'}, status=400)
+
+            total_cost = amount * price
+            if user_profile.portfolio.balance < total_cost:
+                return JsonResponse({'status': 'error', 'message': 'Insufficient funds'}, status=400)
+
+            with transaction.atomic():
+                # Create an order
+                #TODO Order already processed in BuySellQueue object, but id needed for the JsonResponse here
+                order = Order.objects.create(
+                    user=user_profile,
+                    stock=stock,
+                    scenario=scenario,
+                    quantity=amount,
+                    price=price,
+                    transaction_type='BUY'
+                )
+
+                # Logic to buy stock
+                buy_sell_queue.add_to_buy_queue(user_profile, stock, amount, price, scenario)
+
+                # Create a transaction history record
+                transaction_history = TransactionHistory.objects.create()
+                transaction_history.orders.set([order])
+
+            return JsonResponse({'status': 'success', 'order_id': order.id})
+        except json.JSONDecodeError:
+            return JsonResponse({'status': 'error', 'message': 'Invalid JSON data'}, status=400)
+        except Stock.DoesNotExist:
+            return JsonResponse({'status': 'error', 'message': 'Stock not found'}, status=404)
+        except Scenario.DoesNotExist:
+            return JsonResponse({'status': 'error', 'message': 'Scenario not found'}, status=404)
+        except Exception as e:
+            return JsonResponse({'status': 'error', 'message': str(e)}, status=500)
+
+@method_decorator(csrf_exempt, name='dispatch')
+class SellStock(View):
+    @method_decorator(login_required)
+    def post(self, request):
+        try:
+            data = json.loads(request.body)
+            user_profile = request.user.userprofile
+            stock = Stock.objects.get(id=data['stock_id'])
+            scenario = Scenario.objects.get(id=data['scenario_id'])
+            amount = int(data['amount'])
+            price = Decimal(data.get('price', stock.price))  # Default to stock price if price not provided
+
+            if amount <= 0:
+                return JsonResponse({'status': 'error', 'message': 'Amount must be greater than zero'}, status=400)
+
+            stock_portfolio = user_profile.portfolio.stockportfolio_set.filter(stock=stock).first()
+            if not stock_portfolio or stock_portfolio.quantity < amount:
+                return JsonResponse({'status': 'error', 'message': 'Insufficient stock holdings'}, status=400)
+
+            with transaction.atomic():
+                # Create an order
+                #TODO Order already processed in BuySellQueue object, but id needed for the JsonResponse here
+                order = Order.objects.create(
+                    user=user_profile,
+                    stock=stock,
+                    scenario=scenario,
+                    quantity=amount,
+                    price=price,
+                    transaction_type='SELL'
+                )
+
+                # Logic to sell stock
+                buy_sell_queue.add_to_sell_queue(user_profile, stock, amount, price,scenario)
+
+
+                # Create a transaction history record
+                transaction_history = TransactionHistory.objects.create()
+                transaction_history.orders.set([order])
+
+            return JsonResponse({'status': 'success', 'order_id': order.id})
+        except json.JSONDecodeError:
+            return JsonResponse({'status': 'error', 'message': 'Invalid JSON data'}, status=400)
+        except Stock.DoesNotExist:
+            return JsonResponse({'status': 'error', 'message': 'Stock not found'}, status=404)
+        except Scenario.DoesNotExist:
+            return JsonResponse({'status': 'error', 'message': 'Scenario not found'}, status=404)
+        except Exception as e:
+            return JsonResponse({'status': 'error', 'message': str(e)}, status=500)
+
+#TODO add the two new urls to the simulator
+class BuyStocKDynamic:
+
+    def post(self,request):
+
+        data = json.loads(request.body)
+        user_profile = request.user.userprofile
+        stock = Stock.objects.get(id=data['stock_id'])
+        scenario = Scenario.objects.get(id=data['scenario_id'])
+        amount = int(data['amount'])
+        price = Decimal(data.get('price', stock.price))  # Default to stock price if price not provided
+
+        broker.add_to_buysell_queue(user_profile,stock,amount,price,"buy")
+
+class SellStockDynamic:
+
+    def post(self,request):
+
+        data = json.loads(request.body)
+        user_profile = request.user.userprofile
+        stock = Stock.objects.get(id=data['stock_id'])
+        scenario = Scenario.objects.get(id=data['scenario_id'])
+        amount = int(data['amount'])
+        price = Decimal(data.get('price', stock.price))  # Default to stock price if price not provided
+
+        broker.add_to_buysell_queue(user_profile,stock,amount,price,"sell")
+
+