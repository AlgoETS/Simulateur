--- conflicted
+++ resolved
@@ -1,164 +1,156 @@
-# Simulateur
-
-![Django](https://img.shields.io/badge/Django-3.2-blue)
-![Python](https://img.shields.io/badge/Python-3.10-blue)
-
-## Project Overview
-
-Simulateur is a stock market simulation platform built using Django. The platform allows users to create and manage scenarios to simulate stock market events and track their outcomes. 
-It includes an admin interface to manage the simulation settings and control the flow of the simulation.
-
-![Diagram](https://www.plantuml.com/plantuml/dpng/ZPF1JW8n48Rl-nGJxhm3oabZ8h5mDkCoMHgxBMcd6j_URTawsoq7JvJl_oQPC3-xmEWvZgR3dfs7Ko0_Fn_EexRp-zKFQ7NAkXYenq2mIIgyk47R3M20q_uzaGn4UdRQmf5mB4u2wRieZ_475Bl-CnHd8ZSWaY9ZLbP2ioPUNhhUAgFLMdjFo0Ig9ujUkwBUSA4B_O9sc7HYrdO8HR_XGfUwSzFdKO_aGJ5TuSao-IyqCfcCBAHSHW_nm-XmQJQRURkQIlS3fSTeaBMpPI1pmTt_9yGyuFIyOsPUcOhTzOwOSErTtFV2WpSAqR2ST8gdTAPTbokstTRT4YXb4YRb4LXt9VTXvj8DmMqF96fkBb5xLCcQ-rLPSwg_VzjAM0ToY7R2NHlU_i0xikSucby0)
-
-![Diagram](https://www.plantuml.com/plantuml/dpng/ZLJBRjim4BppAmYVOWW9qgjEATe6BOgc0QoU1PfQEOJv4CXb0hVeltTfsHJLo80lfYNkpimEXte8A3n6erdOApi8BmoNMeJm4T6hRKJu9ftTgD_0xnaxxl1FpWp27lWVLbbXeEORAhKxLcs5t0Tq_f1V_JtrqBEJ-zGXn-QQFpeFQcU_m-7c1BXc5Igv1pyX3bv9e5hj1BAAaB2DGoSGkff_fgLH1YQI1eHvhyg0sO8FDVz178rBluyAT7VpAu1_zgvN6jOJIF4sOSMGzFoqq3ZwcHhNQLmjR24FYNusLz9J86-KYLgW8Zy1aRI5H80qWcy3mb3pfvYaighNKM8ybhPUu4G1hs2nvbzeIOHUxNP9NZF-AQWaME6LU-z61q5wDIJenOFBTQhlbOmQ3wqcLbtiH7zKbkLcrcVdiNTwf7LlTj6vRAxpV3Ie2YaS2mTq34rXOEE53K8cyg_gg3SH3MVMcVTPIqhLrDVYOIZS4CP5YzdUUTnIpfPYzWHlfvD3NM19Pn4i5k6DMwt22tJj76b-Z1btVBpon9GPQA1vBcQpNPH_3ijLH3bZ9NRnzbNek9pEfTYJ5a6qj7F-XAm-hFZjBL_TtzsjJj-8cbDo0YkJKbJHlnGQgXglDNSzos5F1GNUcQJcoaeTQRoBfGbpgIvJqx9mVOkEXTrokEpwzIsZZqN3eYUqvAXJxOi8B3_dAKk32y3BbGithUOUfFDTOAEk_phIfIYXp_EMPSLCfm05Da_7LJfY8Fm7i5qq-Xy0)
-
-<<<<<<< HEAD
-![Diagram](https:////www.plantuml.com/plantuml/dpng/TP9BJiCm48RtFiMeArXmWInG9K2A40kBE0UOsXDgI3oH7nAzFOwJaYQ8xV-O-VmuXeW-fg4Ng2DxQ0DvCMR9QZkYYt2O5EcvipqT00EqSkihmg4OQgjBzh7Ztd8nTwKcilugHhERvj65Z6BPrJPaeiiyknPY0e67nmnGmHj_M7TtBrfPbEnKy6p3sEC5qfGp6CudHc-slQSpSo28cNdfgWfUsRfPKhyvTftrGr7XC_kRJUggaW4z9t4YNdSr5JI4Nf-XOmzXEgre_g8M0mn5j7rOst9gzwJZ4eWCftGHyhy1OygRC13mkCLOJx9B2hbGldoJJf7sTc5LTGNlfDaRYEkp25KlezKgWYyvCWjaTjlHOAJvDSRhNzXSexnYtzuXe3EGIjVSz8xaJ1hw7m00)
-=======
-![Diagram](https://www.plantuml.com/plantuml/dpng/TP9BJiCm48RtFiMeArXmWInG9K2A40kBE0UOsXDgI3oH7nAzFOwJaYQ8xV-O-VmuXeW-fg4Ng2DxQ0DvCMR9QZkYYt2O5EcvipqT00EqSkihmg4OQgjBzh7Ztd8nTwKcilugHhERvj65Z6BPrJPaeiiyknPY0e67nmnGmHj_M7TtBrfPbEnKy6p3sEC5qfGp6CudHc-slQSpSo28cNdfgWfUsRfPKhyvTftrGr7XC_kRJUggaW4z9t4YNdSr5JI4Nf-XOmzXEgre_g8M0mn5j7rOst9gzwJZ4eWCftGHyhy1OygRC13mkCLOJx9B2hbGldoJJf7sTc5LTGNlfDaRYEkp25KlezKgWYyvCWjaTjlHOAJvDSRhNzXSexnYtzuXe3EGIjVSz8xaJ1hw7m00)
->>>>>>> 38773c81
-
-![Diagram](https://www.plantuml.com/plantuml/dpng/ZP9FYzj03CNl_XHYU-wXrnpAPdUzfR09WGdqhFKeZbXRuyx8IV_GxzxOeaFikg7a5FtUazv8la-AKVksAT8RIuSHMtZ5wgsEeHV_69eGuTq76dvNYYEAFqTM9G6D_JLAH_JXp5B30Piq8VIr9wa8VXO00EiOmza6V3coaXKh3V4XH4zn4Jq7qJdOOLIkk4DHSzuGBFbV-40lBBHipdHvAVC1jsGFuTjyHWQtVCuMHqzyOa_BwvcB_gVVfmllRdSpoJzw_IeA78u2Qz-o51tcBS3TMDgXK7C7c62zcs9NaM3ai471ckAeSPkPXjk-GUKWZbHPwcGojzpAu9IL9n8TGJa5MpfRj-sqlezS_ycpBuhn5V3-uoN_2bv2pLAiT-F_0QpWYLFNu7Vmc8wl0QEVMHuZeH88dI5Pp60Dm6rMy5bO6Hl-GPbclobAKOePWYT5RbBXDbSP7eCSEBOPJZeOhVj8a6o94u5RWIC5vNOOezJzpGvDNsa_dW4YAitiQ--1XYqNpWsrylfPHinWq5vazPou7DZsic2MDz0mh2iLMpFavpKNQ4hdSjKQBKHIkwE5WlrrgCpCPDXY6OavsDuov60shJJFDDb-bYnF6IFOBHoU5ivWx9d5qbMHncNRaS7bZoX_8iuyUTJSijvbb4tBdsrbAZFVa_Y-RNu3)
-
-## Features
-
-- Create and manage companies with detailed backstories and stock information.
-- Simulate stock market events and scenarios.
-- Manage teams and user profiles with financial details.
-- Admin dashboard to control simulation parameters and monitor progress.
-- Secure access and operations restricted to superadmins.
-
-## Requirements
-
-- Python 3.10
-- Django 3.2
-
-## Installation
-
-### Backend (Django)
-
-1. **Install Dependencies**:
-
-    ```bash
-    cd simulateur
-    pip install -r requirements.txt
-    ```
-
-2. **Apply Migrations**:
-
-    ```bash
-    python manage.py makemigrations
-    python manage.py migrate
-    ```
-
-3. **Create a Superuser**:
-
-    ```bash
-    python manage.py createsuperuser
-    ```
-
-4. **Run the Server**:
-
-    ```bash
-    daphne -p 8000 simulateur.asgi:application
-    ```
-
-## Usage
-
-### Superadmin Commands
-
-To create a superadmin, use the Django management command:
-
-```bash
-python manage.py createsuperuser
-```
-
-Follow the prompts to set up the superadmin credentials.
-
-### Running the Project
-
-1. **Start the Django Server**:
-
-    ```bash
-    python manage.py runserver
-    ```
-
-2. **Start the Vite Development Server**:
-
-    ```bash
-    npm run dev
-    ```
-
-### Running the Daphne Server for ASGI
-
-To run the Daphne server with the ASGI application, use the following command:
-
-```bash
-daphne -p 8000 simulateur.asgi:application
-```
-
-## Contributing
-
-Contributions are welcome! Please fork the repository and create a pull request with your changes.
-
-## License
-
-This project is licensed under the MIT License
-
-## Data
-
-The project includes the following CSV files for initial data setup:
-
-```plaintext
-.
-├── data
-│   ├── scenarios.csv
-│   ├── simulation_settings.csv
-│   ├── companies.csv
-│   ├── events.csv
-│   ├── triggers.csv
-│   ├── portfolios.csv
-│   ├── stocks.csv
-│   ├── teams.csv
-│   └── users.csv
-```
-
-## File Structure
-
-Here is a brief overview of the project file structure:
-
-```plaintext
-.
-├── Dockerfile
-├── data
-├── db.sqlite3 # db
-<<<<<<< HEAD
-├── docker-compose.yml
-=======
-├── docker-compose.yml 
->>>>>>> 38773c81
-├── manage.py
-├── requirements.txt # packages
-├── simulateur
-│   ├── asgi.py # websocket and http
-│   ├── settings.py
-│   ├── urls.py
-├── simulation
-│   ├── admin.py 
-│   ├── apps.py
-│   ├── channels # websocket
-│   ├── logic # simulation logic
-│   ├── models.py
-│   ├── templates
-│   ├── tests.py
-│   ├── urls.py
-│   └── views
-```
-
-## Run the Complete System
-
-To run the complete system, you can use Docker Compose for setting up the entire environment with one command:
-
-```bash
-docker-compose up --build
-```
+# Simulateur
+
+![Django](https://img.shields.io/badge/Django-3.2-blue)
+![Python](https://img.shields.io/badge/Python-3.10-blue)
+
+## Project Overview
+
+Simulateur is a stock market simulation platform built using Django. The platform allows users to create and manage scenarios to simulate stock market events and track their outcomes. 
+It includes an admin interface to manage the simulation settings and control the flow of the simulation.
+
+![Diagram](https://www.plantuml.com/plantuml/dpng/ZPF1JW8n48Rl-nGJxhm3oabZ8h5mDkCoMHgxBMcd6j_URTawsoq7JvJl_oQPC3-xmEWvZgR3dfs7Ko0_Fn_EexRp-zKFQ7NAkXYenq2mIIgyk47R3M20q_uzaGn4UdRQmf5mB4u2wRieZ_475Bl-CnHd8ZSWaY9ZLbP2ioPUNhhUAgFLMdjFo0Ig9ujUkwBUSA4B_O9sc7HYrdO8HR_XGfUwSzFdKO_aGJ5TuSao-IyqCfcCBAHSHW_nm-XmQJQRURkQIlS3fSTeaBMpPI1pmTt_9yGyuFIyOsPUcOhTzOwOSErTtFV2WpSAqR2ST8gdTAPTbokstTRT4YXb4YRb4LXt9VTXvj8DmMqF96fkBb5xLCcQ-rLPSwg_VzjAM0ToY7R2NHlU_i0xikSucby0)
+
+![Diagram](https://www.plantuml.com/plantuml/dpng/ZLJBRjim4BppAmYVOWW9qgjEATe6BOgc0QoU1PfQEOJv4CXb0hVeltTfsHJLo80lfYNkpimEXte8A3n6erdOApi8BmoNMeJm4T6hRKJu9ftTgD_0xnaxxl1FpWp27lWVLbbXeEORAhKxLcs5t0Tq_f1V_JtrqBEJ-zGXn-QQFpeFQcU_m-7c1BXc5Igv1pyX3bv9e5hj1BAAaB2DGoSGkff_fgLH1YQI1eHvhyg0sO8FDVz178rBluyAT7VpAu1_zgvN6jOJIF4sOSMGzFoqq3ZwcHhNQLmjR24FYNusLz9J86-KYLgW8Zy1aRI5H80qWcy3mb3pfvYaighNKM8ybhPUu4G1hs2nvbzeIOHUxNP9NZF-AQWaME6LU-z61q5wDIJenOFBTQhlbOmQ3wqcLbtiH7zKbkLcrcVdiNTwf7LlTj6vRAxpV3Ie2YaS2mTq34rXOEE53K8cyg_gg3SH3MVMcVTPIqhLrDVYOIZS4CP5YzdUUTnIpfPYzWHlfvD3NM19Pn4i5k6DMwt22tJj76b-Z1btVBpon9GPQA1vBcQpNPH_3ijLH3bZ9NRnzbNek9pEfTYJ5a6qj7F-XAm-hFZjBL_TtzsjJj-8cbDo0YkJKbJHlnGQgXglDNSzos5F1GNUcQJcoaeTQRoBfGbpgIvJqx9mVOkEXTrokEpwzIsZZqN3eYUqvAXJxOi8B3_dAKk32y3BbGithUOUfFDTOAEk_phIfIYXp_EMPSLCfm05Da_7LJfY8Fm7i5qq-Xy0)
+
+![Diagram](https:////www.plantuml.com/plantuml/dpng/TP9BJiCm48RtFiMeArXmWInG9K2A40kBE0UOsXDgI3oH7nAzFOwJaYQ8xV-O-VmuXeW-fg4Ng2DxQ0DvCMR9QZkYYt2O5EcvipqT00EqSkihmg4OQgjBzh7Ztd8nTwKcilugHhERvj65Z6BPrJPaeiiyknPY0e67nmnGmHj_M7TtBrfPbEnKy6p3sEC5qfGp6CudHc-slQSpSo28cNdfgWfUsRfPKhyvTftrGr7XC_kRJUggaW4z9t4YNdSr5JI4Nf-XOmzXEgre_g8M0mn5j7rOst9gzwJZ4eWCftGHyhy1OygRC13mkCLOJx9B2hbGldoJJf7sTc5LTGNlfDaRYEkp25KlezKgWYyvCWjaTjlHOAJvDSRhNzXSexnYtzuXe3EGIjVSz8xaJ1hw7m00)
+
+![Diagram](https://www.plantuml.com/plantuml/dpng/ZP9FYzj03CNl_XHYU-wXrnpAPdUzfR09WGdqhFKeZbXRuyx8IV_GxzxOeaFikg7a5FtUazv8la-AKVksAT8RIuSHMtZ5wgsEeHV_69eGuTq76dvNYYEAFqTM9G6D_JLAH_JXp5B30Piq8VIr9wa8VXO00EiOmza6V3coaXKh3V4XH4zn4Jq7qJdOOLIkk4DHSzuGBFbV-40lBBHipdHvAVC1jsGFuTjyHWQtVCuMHqzyOa_BwvcB_gVVfmllRdSpoJzw_IeA78u2Qz-o51tcBS3TMDgXK7C7c62zcs9NaM3ai471ckAeSPkPXjk-GUKWZbHPwcGojzpAu9IL9n8TGJa5MpfRj-sqlezS_ycpBuhn5V3-uoN_2bv2pLAiT-F_0QpWYLFNu7Vmc8wl0QEVMHuZeH88dI5Pp60Dm6rMy5bO6Hl-GPbclobAKOePWYT5RbBXDbSP7eCSEBOPJZeOhVj8a6o94u5RWIC5vNOOezJzpGvDNsa_dW4YAitiQ--1XYqNpWsrylfPHinWq5vazPou7DZsic2MDz0mh2iLMpFavpKNQ4hdSjKQBKHIkwE5WlrrgCpCPDXY6OavsDuov60shJJFDDb-bYnF6IFOBHoU5ivWx9d5qbMHncNRaS7bZoX_8iuyUTJSijvbb4tBdsrbAZFVa_Y-RNu3)
+
+## Features
+
+- Create and manage companies with detailed backstories and stock information.
+- Simulate stock market events and scenarios.
+- Manage teams and user profiles with financial details.
+- Admin dashboard to control simulation parameters and monitor progress.
+- Secure access and operations restricted to superadmins.
+
+## Requirements
+
+- Python 3.10
+- Django 3.2
+
+## Installation
+
+### Backend (Django)
+
+1. **Install Dependencies**:
+
+    ```bash
+    cd simulateur
+    pip install -r requirements.txt
+    ```
+
+2. **Apply Migrations**:
+
+    ```bash
+    python manage.py makemigrations
+    python manage.py migrate
+    ```
+
+3. **Create a Superuser**:
+
+    ```bash
+    python manage.py createsuperuser
+    ```
+
+4. **Run the Server**:
+
+    ```bash
+    daphne -p 8000 simulateur.asgi:application
+    ```
+
+## Usage
+
+### Superadmin Commands
+
+To create a superadmin, use the Django management command:
+
+```bash
+python manage.py createsuperuser
+```
+
+Follow the prompts to set up the superadmin credentials.
+
+### Running the Project
+
+1. **Start the Django Server**:
+
+    ```bash
+    python manage.py runserver
+    ```
+
+2. **Start the Vite Development Server**:
+
+    ```bash
+    npm run dev
+    ```
+
+### Running the Daphne Server for ASGI
+
+To run the Daphne server with the ASGI application, use the following command:
+
+```bash
+daphne -p 8000 simulateur.asgi:application
+```
+
+## Contributing
+
+Contributions are welcome! Please fork the repository and create a pull request with your changes.
+
+## License
+
+This project is licensed under the MIT License
+
+## Data
+
+The project includes the following CSV files for initial data setup:
+
+```plaintext
+.
+├── data
+│   ├── scenarios.csv
+│   ├── simulation_settings.csv
+│   ├── companies.csv
+│   ├── events.csv
+│   ├── triggers.csv
+│   ├── portfolios.csv
+│   ├── stocks.csv
+│   ├── teams.csv
+│   └── users.csv
+```
+
+## File Structure
+
+Here is a brief overview of the project file structure:
+
+```plaintext
+.
+├── Dockerfile
+├── data
+├── db.sqlite3 # db
+├── docker-compose.yml
+├── manage.py
+├── requirements.txt # packages
+├── simulateur
+│   ├── asgi.py # websocket and http
+│   ├── settings.py
+│   ├── urls.py
+├── simulation
+│   ├── admin.py 
+│   ├── apps.py
+│   ├── channels # websocket
+│   ├── logic # simulation logic
+│   ├── models.py
+│   ├── templates
+│   ├── tests.py
+│   ├── urls.py
+│   └── views
+```
+
+## Run the Complete System
+
+To run the complete system, you can use Docker Compose for setting up the entire environment with one command:
+
+```bash
+docker-compose up --build
+```